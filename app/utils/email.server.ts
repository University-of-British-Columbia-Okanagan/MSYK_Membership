import jwt from 'jsonwebtoken';
import dotenv from 'dotenv';
import Mailgun from "mailgun.js";
import { randomUUID } from "crypto";
import formData from "form-data";
import { db } from "./db.server";

dotenv.config();

const mailgun = new Mailgun(formData);
const mg = mailgun.client({
  username: "api",
  key: process.env.MAILGUN_API_KEY as string,
});

const MAILGUN_DOMAIN: string | undefined = process.env.MAILGUN_DOMAIN;
const MAILGUN_FROM_EMAIL: string | undefined = process.env.MAILGUN_FROM_EMAIL;

function assertEmailEnvConfigured(): void {
  if (!process.env.MAILGUN_API_KEY) {
    throw new Error("MAILGUN_API_KEY is not configured");
  }
  if (!MAILGUN_DOMAIN) {
    throw new Error("MAILGUN_DOMAIN is not configured");
  }
  if (!MAILGUN_FROM_EMAIL) {
    throw new Error("MAILGUN_FROM_EMAIL is not configured");
  }
}

type MailgunCustomFile = {
  filename: string;
  data: string | Buffer | NodeJS.ReadableStream;
  contentType?: string;
  knownLength?: number;
};

type MailgunAttachment = MailgunCustomFile | MailgunCustomFile[];

async function sendMail({
  to,
  subject,
  text,
  html,
  attachments,
}: {
  to: string;
  subject: string;
  text: string;
  html?: string;
  attachments?: MailgunAttachment;
}): Promise<void> {
  assertEmailEnvConfigured();
  const domain = MAILGUN_DOMAIN as string;
  const from = `Makerspace YK <${MAILGUN_FROM_EMAIL as string}>`;

  const message: {
    from: string;
    to: string;
    subject: string;
    text: string;
    html?: string;
    attachment?: MailgunAttachment;
  } = {
    from,
    to,
    subject,
    text,
    ...(html ? { html } : {}),
    ...(attachments ? { attachment: attachments } : {}),
  };

  await mg.messages.create(domain, message);
}

async function sendPasswordResetEmail(
  userEmail: string,
  resetLink: string,
): Promise<void> {
  await sendMail({
    to: userEmail,
    subject: "Password Reset Request",
    text: `Please use the following link to reset your password. The following link is valid for next 1 hour.\n${resetLink}`,
  });
}

function generateResetToken(email: string): string {
  const secret = process.env.JWT_SECRET;
  if (!secret) {
    throw new Error("JWT_SECRET is not configured");
  }
  return jwt.sign({ email }, secret, { expiresIn: '1h' });
}

export async function sendResetEmail(email: string): Promise<void> {
  const token = generateResetToken(email);
  const baseUrl = process.env.BASE_URL;
  if (!baseUrl) {
    throw new Error("BASE_URL is not configured");
  }
  let origin: URL;
  try {
    origin = new URL(baseUrl);
  } catch {
    throw new Error("BASE_URL must be a valid absolute URL origin");
  }
  const resetUrl = new URL('/passwordReset', origin);
  resetUrl.searchParams.set('token', token);
  await sendPasswordResetEmail(email, resetUrl.toString());
}


export async function sendWorkshopConfirmationEmail(params: {
  userEmail: string;
  workshopName: string;
  // Single-session fields (regular workshop)
  startDate?: Date;
  endDate?: Date;
  // Multi-session fields (multi-day workshop)
  sessions?: Array<{ startDate: Date; endDate: Date }>;
  // Pricing
  basePrice?: number;
  priceVariation?: { name: string; description?: string | null; price: number } | null;
  location?: string;
}): Promise<void> {
  const { userEmail, workshopName, startDate, endDate, sessions, basePrice, priceVariation, location } = params;

  function pad(number: number): string {
    return number < 10 ? `0${number}` : String(number);
  }

  function toICalUTC(date: Date): string {
    const d = new Date(date);
    return (
      d.getUTCFullYear().toString() +
      pad(d.getUTCMonth() + 1) +
      pad(d.getUTCDate()) +
      "T" +
      pad(d.getUTCHours()) +
      pad(d.getUTCMinutes()) +
      pad(d.getUTCSeconds()) +
      "Z"
    );
  }

  function escapeICalText(text: string): string {
    return text
      .replace(/\\/g, "\\\\")
      .replace(/\n/g, "\\n")
      .replace(/,/g, "\\,")
      .replace(/;/g, "\\;");
  }

  function buildSingleEventICS(options: {
    summary: string;
    description?: string;
    dtStart: Date;
    dtEnd: Date;
    location?: string;
  }): string {
    const now = new Date();
    const uid = `${randomUUID()}@makerspaceyk.ca`;
    const lines = [
      "BEGIN:VCALENDAR",
      "VERSION:2.0",
      "PRODID:-//Makerspace YK//Events//EN",
      "CALSCALE:GREGORIAN",
      "METHOD:PUBLISH",
      "BEGIN:VEVENT",
      `UID:${uid}`,
      `DTSTAMP:${toICalUTC(now)}`,
      `DTSTART:${toICalUTC(options.dtStart)}`,
      `DTEND:${toICalUTC(options.dtEnd)}`,
      `SUMMARY:${escapeICalText(options.summary)}`,
      options.description ? `DESCRIPTION:${escapeICalText(options.description)}` : undefined,
      options.location ? `LOCATION:${escapeICalText(options.location)}` : undefined,
      "END:VEVENT",
      "END:VCALENDAR",
    ].filter(Boolean) as string[];
    return lines.join("\r\n");
  }

  function buildMultiEventICS(options: {
    summary: string;
    description?: string;
    sessions: Array<{ start: Date; end: Date }>;
    location?: string;
  }): string {
    const now = new Date();
    const header = [
      "BEGIN:VCALENDAR",
      "VERSION:2.0",
      "PRODID:-//Makerspace YK//Events//EN",
      "CALSCALE:GREGORIAN",
      "METHOD:PUBLISH",
    ];
    const events = options.sessions.map(({ start, end }) => {
      const uid = `${randomUUID()}@makerspaceyk.ca`;
      return [
        "BEGIN:VEVENT",
        `UID:${uid}`,
        `DTSTAMP:${toICalUTC(now)}`,
        `DTSTART:${toICalUTC(start)}`,
        `DTEND:${toICalUTC(end)}`,
        `SUMMARY:${escapeICalText(options.summary)}`,
        options.description ? `DESCRIPTION:${escapeICalText(options.description)}` : undefined,
        options.location ? `LOCATION:${escapeICalText(options.location)}` : undefined,
        "END:VEVENT",
      ].filter(Boolean).join("\r\n");
    });
    const footer = ["END:VCALENDAR"];
    return [...header, ...events, ...footer].join("\r\n");
  }

  function buildGoogleCalendarLink(title: string, start: Date, end: Date, details?: string, loc?: string): string {
    const base = "https://www.google.com/calendar/render";
    const text = encodeURIComponent(title);
    const dates = `${toICalUTC(start)}/${toICalUTC(end)}`;
    const detailsEnc = details ? encodeURIComponent(details) : "";
    const locEnc = loc ? encodeURIComponent(loc) : "";
    const params = `action=TEMPLATE&text=${text}&dates=${dates}${detailsEnc ? `&details=${detailsEnc}` : ""}${locEnc ? `&location=${locEnc}` : ""}`;
    return `${base}?${params}`;
  }

  const pricingLines: string[] = [];
  if (priceVariation) {
    pricingLines.push(`Pricing option: ${priceVariation.name} - $${priceVariation.price.toFixed(2)}`);
    if (priceVariation.description) {
      pricingLines.push(`Details: ${priceVariation.description}`);
    }
  } else if (typeof basePrice === "number") {
    pricingLines.push(`Price: $${basePrice.toFixed(2)}`);
  }

  let detailsBlock = "";
  if (sessions && sessions.length > 0) {
    const lines = sessions
      .map((s, idx) => `${idx + 1}. ${new Date(s.startDate).toLocaleString()} - ${new Date(s.endDate).toLocaleString()}`)
      .join("\n");
    detailsBlock = sessions.length > 1 ? `Sessions confirmed:\n${lines}` : `Session confirmed:\n${lines}`;
  } else if (startDate && endDate) {
    detailsBlock = `Session: ${new Date(startDate).toLocaleString()} - ${new Date(endDate).toLocaleString()}`;
  }

  const calendarSectionLines: string[] = [];
  const htmlCalendarLinks: string[] = [];

  let icsContent = "";
  let icsFilename = "";

  const descriptionForICS = pricingLines.length > 0 ? pricingLines.join(" ") : undefined;

  if (sessions && sessions.length > 0) {
    icsContent = buildMultiEventICS({
      summary: workshopName,
      description: descriptionForICS,
      sessions: sessions.map(s => ({ start: new Date(s.startDate), end: new Date(s.endDate) })),
      location,
    });
    icsFilename = `${workshopName.replace(/[^a-z0-9]+/gi, "-")}-sessions.ics`;

    // Provide per-session Google Calendar links
    sessions.forEach((s, idx) => {
      const link = buildGoogleCalendarLink(
        workshopName,
        new Date(s.startDate),
        new Date(s.endDate),
        descriptionForICS,
        location
      );
      calendarSectionLines.push(`${idx + 1}. Add to Google Calendar: ${link}`);
      htmlCalendarLinks.push(`<li><a href="${link}">Add session ${idx + 1} to Google Calendar</a></li>`);
    });
  } else if (startDate && endDate) {
    icsContent = buildSingleEventICS({
      summary: workshopName,
      description: descriptionForICS,
      dtStart: new Date(startDate),
      dtEnd: new Date(endDate),
      location,
    });
    icsFilename = `${workshopName.replace(/[^a-z0-9]+/gi, "-")}.ics`;

    const link = buildGoogleCalendarLink(workshopName, new Date(startDate), new Date(endDate), descriptionForICS, location);
    calendarSectionLines.push(`Add to Google Calendar: ${link}`);
    htmlCalendarLinks.push(`<a href="${link}">Add to Google Calendar</a>`);
  }

  const parts = [
    `Thank you for registering for "${workshopName}".`,
    `Your registration has been confirmed.`,
    detailsBlock,
    pricingLines.join("\n"),
    (calendarSectionLines.length > 0
      ? `\nAdd to calendar:\n${calendarSectionLines.join("\n")}`
      : undefined),
    `We look forward to seeing you there!`,
  ].filter(Boolean) as string[];

  function escapeHTML(input: string): string {
    return input
      .replace(/&/g, "&amp;")
      .replace(/</g, "&lt;")
      .replace(/>/g, "&gt;");
  }

  const detailsHtml = detailsBlock
    ? `<p>${escapeHTML(detailsBlock).replace(/\n/g, "<br/>")}</p>`
    : "";

  const pricingHtml = pricingLines.length > 0
    ? `<p>${pricingLines.map(l => escapeHTML(l)).join("<br/>")}</p>`
    : "";

  const locationHtml = location ? `<p><strong>Location:</strong> ${escapeHTML(location)}</p>` : "";

  const htmlBody = [
    `<p>Thank you for registering for "${escapeHTML(workshopName)}".</p>`,
    `<p>Your registration has been confirmed.</p>`,
    detailsHtml,
    locationHtml,
    pricingHtml,
    htmlCalendarLinks.length > 0 ? `<p><strong>Add to calendar:</strong></p><ul>${htmlCalendarLinks.join("")}</ul>` : "",
    `<p>We look forward to seeing you there!</p>`,
  ]
    .filter(Boolean)
    .join("");

  await sendMail({
    to: userEmail,
    subject: `Registration confirmed: ${workshopName}`,
    text: parts.join("\n\n"),
    html: htmlBody,
    attachments:
      icsContent && icsFilename
        ? {
            filename: icsFilename,
            data: Buffer.from(icsContent, "utf8"),
            contentType: "text/calendar; charset=utf-8; method=PUBLISH",
          }
        : undefined,
  });
}

export async function sendEquipmentConfirmationEmail(params: {
  userEmail: string;
  equipmentName: string;
  startTime: Date;
  endTime: Date;
  price?: number;
}): Promise<void> {
  const { userEmail, equipmentName, startTime, endTime, price } = params;
  const start = new Date(startTime).toLocaleString();
  const end = new Date(endTime).toLocaleString();

  const parts = [
    `Your equipment booking for "${equipmentName}" has been confirmed.`,
    `Time: ${start} - ${end}`,
    ...(typeof price === "number" ? [`Price: $${price.toFixed(2)}`] : []),
    `We look forward to seeing you there!`,
  ].filter(Boolean);

  await sendMail({
    to: userEmail,
    subject: `Equipment booking confirmed: ${equipmentName}`,
    text: parts.join("\n\n"),
  });
}

export async function sendEquipmentBulkConfirmationEmail(params: {
  userEmail: string;
  equipmentName: string;
  slots: Array<{ startTime: Date; endTime: Date }>;
  pricePerSlot?: number;
}): Promise<void> {
  const { userEmail, equipmentName, slots, pricePerSlot } = params;
  const lines = slots
    .map((s, idx) => `${idx + 1}. ${new Date(s.startTime).toLocaleString()} - ${new Date(s.endTime).toLocaleString()}`)
    .join("\n");

  const parts = [
    `Your equipment booking for "${equipmentName}" has been confirmed.`,
    `Times:`,
    lines,
    ...(typeof pricePerSlot === "number"
      ? [`Price per slot: $${pricePerSlot.toFixed(2)}`, `Total: $${(pricePerSlot * slots.length).toFixed(2)}`]
      : []),
    `We look forward to seeing you there!`,
  ].filter(Boolean);

  await sendMail({
    to: userEmail,
    subject: `Equipment bookings confirmed: ${equipmentName}`,
    text: parts.join("\n\n"),
  });
}

export async function sendWorkshopCancellationEmail(params: {
  userEmail: string;
  workshopName: string;
  // Single-session fields (regular workshop)
  startDate?: Date;
  endDate?: Date;
  // Multi-session fields (multi-day workshop)
  sessions?: Array<{ startDate: Date; endDate: Date }>;
  // Pricing
  basePrice?: number;
  priceVariation?: { name: string; description?: string | null; price: number } | null;
}): Promise<void> {
  const { userEmail, workshopName, startDate, endDate, sessions, basePrice, priceVariation } = params;

  const pricingLines: string[] = [];
  if (priceVariation) {
    pricingLines.push(`Pricing option: ${priceVariation.name} - $${priceVariation.price.toFixed(2)}`);
    if (priceVariation.description) {
      pricingLines.push(`Details: ${priceVariation.description}`);
    }
  } else if (typeof basePrice === "number") {
    pricingLines.push(`Price: $${basePrice.toFixed(2)}`);
  }

  let detailsBlock = "";
  if (sessions && sessions.length > 0) {
    const lines = sessions
      .map((s, idx) => `${idx + 1}. ${new Date(s.startDate).toLocaleString()} - ${new Date(s.endDate).toLocaleString()}`)
      .join("\n");
    detailsBlock = sessions.length > 1 ? `Sessions cancelled:\n${lines}` : `Session cancelled:\n${lines}`;
  } else if (startDate && endDate) {
    detailsBlock = `Session: ${new Date(startDate).toLocaleString()} - ${new Date(endDate).toLocaleString()}`;
  }

  const parts = [
    `Your registration for "${workshopName}" has been cancelled.`,
    detailsBlock,
    pricingLines.join("\n"),
    `If this was a mistake, please re-register from your dashboard.`,
  ].filter(Boolean);

  await sendMail({
    to: userEmail,
    subject: `Cancellation confirmed: ${workshopName}`,
    text: parts.join("\n\n"),
  });
}

export async function sendEquipmentCancellationEmail(params: {
  userEmail: string;
  equipmentName: string;
  startTime: Date;
  endTime: Date;
}): Promise<void> {
  const { userEmail, equipmentName, startTime, endTime } = params;
  const start = new Date(startTime).toLocaleString();
  const end = new Date(endTime).toLocaleString();
  const text = `Your booking for "${equipmentName}" has been cancelled.\nTime: ${start} - ${end}.`;
  await sendMail({
    to: userEmail,
    subject: `Equipment booking cancelled: ${equipmentName}`,
    text,
  });
}

function paymentMethodAction(needsPaymentMethod?: boolean): string | undefined {
  if (!needsPaymentMethod) return undefined;
  return "Action needed: Add a payment method in your dashboard under Payment Information to avoid interruptions.";
}

/**
 * Checks if a user needs to add a payment method
 * @param userId - The user ID to check
 * @returns Promise<boolean> - true if payment method is needed, false otherwise
 */
export async function checkPaymentMethodStatus(userId: number): Promise<boolean> {
  const savedPayment = await db.userPaymentInformation.findUnique({
    where: { userId },
  });
  return !savedPayment?.stripeCustomerId || !savedPayment?.stripePaymentMethodId;
}

export async function sendMembershipConfirmationEmail(params: {
  userEmail: string;
  planTitle: string;
  planDescription: string;
  monthlyPrice: number;
  features: Record<string, string>;
  needAdminPermission?: boolean;
  gstPercentage?: number;
  nextBillingDate?: Date;
<<<<<<< HEAD
  billingCycle?: "monthly" | "quarterly" | "6months" | "yearly";
  planPrice?: number;
}): Promise<void> {
  const { userEmail, planTitle, planDescription, monthlyPrice, features, accessHours, gstPercentage, nextBillingDate, billingCycle, planPrice } = params;

  function formatAccessHours(value: unknown): string | null {
    if (!value) return null;
    if (typeof value === "string") return value;
    if (typeof value === "object") {
      const obj = value as Record<string, unknown>;
      const hasStartEnd = typeof obj.start === "string" || typeof obj.end === "string";
      if (hasStartEnd) {
        const start = typeof obj.start === "string" ? obj.start : "";
        const end = typeof obj.end === "string" ? obj.end : "";
        const joined = [start, end].filter(Boolean).join(" - ");
        return joined.length > 0 ? joined : null;
      }
      const entries = Object.entries(obj).map(([key, val]) => {
        if (val && typeof val === "object") {
          const nested = val as Record<string, unknown>;
          if (typeof nested.start === "string" || typeof nested.end === "string") {
            const s = typeof nested.start === "string" ? nested.start : "";
            const e = typeof nested.end === "string" ? nested.end : "";
            const range = [s, e].filter(Boolean).join(" - ");
            return `${key}: ${range}`;
          }
        }
        return `${key}: ${String(val)}`;
      });
      return entries.length > 0 ? entries.join("\n") : null;
    }
    return String(value);
  }
=======
  billingCycle?: "monthly" | "quarterly" | "semiannually" | "yearly";
  planPrice?: number;
  needsPaymentMethod?: boolean;
}): Promise<void> {
  const { userEmail, planTitle, planDescription, monthlyPrice, features, needAdminPermission, gstPercentage, nextBillingDate, billingCycle, planPrice, needsPaymentMethod } = params;
>>>>>>> 0a1e9e42

  const gstLine = typeof gstPercentage === "number" ? ` (includes ${gstPercentage}% GST)` : "";
  const showNextLine = billingCycle === "monthly" && nextBillingDate;
  const nextLine = showNextLine ? `\nNext billing date: ${new Date(nextBillingDate as Date).toLocaleDateString()}` : "";

<<<<<<< HEAD
  const cycleLabel = billingCycle === "quarterly" ? "Quarterly" : billingCycle === "6months" ? "6 months" : billingCycle === "yearly" ? "Yearly" : "Monthly";
=======
  const cycleLabel = billingCycle === "quarterly" ? "Quarterly" : billingCycle === "semiannually" ? "Every 6 months" : billingCycle === "yearly" ? "Yearly" : "Monthly";
>>>>>>> 0a1e9e42
  const cycleLine = billingCycle ? `\nBilling cycle: ${cycleLabel}` : "";
  const selectedPrice = typeof planPrice === "number" ? planPrice : monthlyPrice;

  // Format features list
  const featuresList = Object.values(features)
    .filter(feature => feature && feature.trim() !== "")
    .map(feature => `• ${feature}`)
    .join("\n");

  const accessHours = needAdminPermission ? "24/7" : "Open Hours";
  const accessInfo = `\nAccess Hours:\n${accessHours}`;

  const parts = [
    `Welcome to your new membership: "${planTitle}"!`,
    `Your membership subscription has been confirmed.`,
    `Plan Details:`,
    `Description: ${planDescription}`,
    `Price: $${selectedPrice.toFixed(2)}${gstLine}${cycleLine}${nextLine}`,
    `Features included:`,
    featuresList,
    accessInfo,
    `Thank you for joining Makerspace YK! We're excited to have you as a member.`,
    paymentMethodAction(needsPaymentMethod),
  ].filter(Boolean);

  await sendMail({
    to: userEmail,
    subject: `Membership confirmed: ${planTitle}`,
    text: parts.join("\n\n"),
  });
}

export async function sendMembershipPaymentReminderEmail(params: {
  userEmail: string;
  planTitle: string;
  nextPaymentDate: Date;
  amountDue: number;
  gstPercentage?: number;
  needsPaymentMethod?: boolean;
}): Promise<void> {
  const { userEmail, planTitle, nextPaymentDate, amountDue, gstPercentage, needsPaymentMethod } = params;
  const when = new Date(nextPaymentDate).toLocaleString();
  const gstLine = typeof gstPercentage === "number" ? ` (includes ${gstPercentage}% GST)` : "";
  const parts = [
    `Reminder: Your membership plan "${planTitle}" will be charged on ${when}.`,
    `Amount due: $${amountDue.toFixed(2)}${gstLine}.`,
    paymentMethodAction(needsPaymentMethod),
  ].filter(Boolean);
  await sendMail({
    to: userEmail,
    subject: `Membership payment reminder: ${planTitle}`,
    text: parts.join("\n"),
  });
}

export async function sendMembershipDowngradeEmail(params: {
  userEmail: string;
  currentPlanTitle: string;
  newPlanTitle: string;
  currentMonthlyPrice?: number;
  newMonthlyPrice?: number;
  effectiveDate: Date;
  needsPaymentMethod?: boolean;
}): Promise<void> {
  const { userEmail, currentPlanTitle, newPlanTitle, currentMonthlyPrice, newMonthlyPrice, effectiveDate, needsPaymentMethod } = params;
  const priceLine = currentMonthlyPrice != null && newMonthlyPrice != null
    ? `Current price: $${currentMonthlyPrice.toFixed(2)} → New price: $${newMonthlyPrice.toFixed(2)}`
    : undefined;
  const parts = [
    `Your membership downgrade has been scheduled.`,
    `Current plan: ${currentPlanTitle}`,
    `New plan: ${newPlanTitle}`,
    priceLine,
    `Effective on: ${new Date(effectiveDate).toLocaleDateString()}`,
    `You'll continue to enjoy your current benefits until the effective date.`,
    paymentMethodAction(needsPaymentMethod),
  ].filter(Boolean) as string[];
  await sendMail({
    to: userEmail,
    subject: `Membership downgrade scheduled: ${newPlanTitle}`,
    text: parts.join("\n\n"),
  });
}

export async function sendMembershipCancellationEmail(params: {
  userEmail: string;
  planTitle: string;
  accessUntil?: Date | null;
  needsPaymentMethod?: boolean;
}): Promise<void> {
  const { userEmail, planTitle, accessUntil, needsPaymentMethod } = params;
  const accessLine = accessUntil
    ? `You'll retain access until ${new Date(accessUntil).toLocaleDateString()}.`
    : `Your access has ended.`;
  const text = `Your membership for "${planTitle}" has been cancelled.\n${accessLine}\nIf this was a mistake, you can resubscribe from your dashboard at any time.`;
  const parts = [
    `Your membership for "${planTitle}" has been cancelled.`,
    accessLine,
    `If this was a mistake, you can resubscribe from your dashboard at any time.`,
    paymentMethodAction(needsPaymentMethod),
  ].filter(Boolean);
  await sendMail({
    to: userEmail,
    subject: `Membership cancelled: ${planTitle}`,
    text: parts.join("\n"),
  });
}

export async function sendMembershipResubscribeEmail(params: {
  userEmail: string;
  planTitle: string;
  monthlyPrice?: number;
  nextBillingDate?: Date;
<<<<<<< HEAD
  billingCycle?: "monthly" | "quarterly" | "6months" | "yearly";
  planPrice?: number;
}): Promise<void> {
  const { userEmail, planTitle, monthlyPrice, nextBillingDate, billingCycle, planPrice } = params;
  const cycleLabel = billingCycle === "quarterly" ? "Quarterly" : billingCycle === "6months" ? "6 months" : billingCycle === "yearly" ? "Yearly" : "Monthly";
=======
  billingCycle?: "monthly" | "quarterly" | "semiannually" | "yearly";
  planPrice?: number;
  needsPaymentMethod?: boolean;
}): Promise<void> {
  const { userEmail, planTitle, monthlyPrice, nextBillingDate, billingCycle, planPrice, needsPaymentMethod } = params;
  const cycleLabel = billingCycle === "quarterly" ? "Quarterly" : billingCycle === "semiannually" ? "Every 6 months" : billingCycle === "yearly" ? "Yearly" : "Monthly";
>>>>>>> 0a1e9e42
  const priceVal = typeof planPrice === "number" ? planPrice : monthlyPrice;
  const priceLine = priceVal != null ? `Price: $${priceVal.toFixed(2)} (${cycleLabel})` : `Billing cycle: ${cycleLabel}`;
  const nextLine = billingCycle === "monthly" && nextBillingDate ? `Next billing date: ${new Date(nextBillingDate).toLocaleDateString()}` : undefined;
  const parts = [
    `Your membership has been reactivated: "${planTitle}".`,
    priceLine,
    nextLine,
    `Welcome back to Makerspace YK!`,
    paymentMethodAction(needsPaymentMethod),
  ].filter(Boolean) as string[];
  await sendMail({
    to: userEmail,
    subject: `Membership reactivated: ${planTitle}`,
    text: parts.join("\n\n"),
  });
}

export async function sendMembershipEndedNoPaymentMethodEmail(params: {
  userEmail: string;
  planTitle: string;
}): Promise<void> {
  const { userEmail, planTitle } = params;
  const parts = [
    `Your membership for "${planTitle}" is now inactive because we couldn't find a payment method on file.`,
    paymentMethodAction(true),
    `Once you've added a payment method, you can reactivate your membership from your dashboard.`,
  ];
  await sendMail({
    to: userEmail,
    subject: `Membership inactive: payment method required`,
    text: parts.join("\n\n"),
  });
}

export async function sendRegistrationConfirmationEmail(params: {
  userEmail: string;
  firstName?: string;
  lastName?: string;
}): Promise<void> {
  const { userEmail, firstName, lastName } = params;
  const fullName = [firstName, lastName].filter(Boolean).join(" ");
  const greeting = fullName ? `Hi ${fullName}` : "Hello";

  const baseUrl = process.env.BASE_URL;
  if (!baseUrl) {
    throw new Error("BASE_URL is not configured");
  }
  let origin: URL;
  try {
    origin = new URL(baseUrl);
  } catch {
    throw new Error("BASE_URL must be a valid absolute URL origin");
  }
  const loginUrl = new URL('/login', origin).toString();

  const parts = [
    `${greeting},`,
    `Welcome to Makerspace YK! Your account has been successfully created.`,
    `You can now:`,
    `• Browse and book equipment`,
    `• Register for workshops`,
    `• Manage your membership`,
    `• Access member-exclusive resources`,
    `To get started, please log in to your account and explore all the amazing tools and services we have to offer.`,
    `Login here: ${loginUrl}`,
    `If you have any questions, don't hesitate to reach out to our team.`,
    `Welcome to the Makerspace YK community!`,
  ];

  function escapeHTML(input: string): string {
    return input
      .replace(/&/g, "&amp;")
      .replace(/</g, "&lt;")
      .replace(/>/g, "&gt;");
  }

  const htmlBody = [
    `<p>${greeting},</p>`,
    `<p>Welcome to Makerspace YK! Your account has been successfully created.</p>`,
    `<p>You can now:</p>`,
    `<ul>`,
    `<li>Browse and book equipment</li>`,
    `<li>Register for workshops</li>`,
    `<li>Manage your membership</li>`,
    `<li>Access member-exclusive resources</li>`,
    `</ul>`,
    `<p>To get started, please log in to your account and explore all the amazing tools and services we have to offer.</p>`,
    `<div style="text-align: center; margin: 30px 0;">`,
    `<a href="${loginUrl}" style="display: inline-block; background-color: #7178AE; color: white; padding: 12px 24px; text-decoration: none; border-radius: 5px; font-weight: bold;">Login to Your Account</a>`,
    `</div>`,
    `<p>If you have any questions, don't hesitate to reach out to our team.</p>`,
    `<p>Welcome to the Makerspace YK community!</p>`,
  ].join("");

  await sendMail({
    to: userEmail,
    subject: "Welcome to Makerspace YK - Account Created",
    text: parts.join("\n\n"),
    html: htmlBody,
  });
}<|MERGE_RESOLUTION|>--- conflicted
+++ resolved
@@ -486,57 +486,17 @@
   needAdminPermission?: boolean;
   gstPercentage?: number;
   nextBillingDate?: Date;
-<<<<<<< HEAD
-  billingCycle?: "monthly" | "quarterly" | "6months" | "yearly";
-  planPrice?: number;
-}): Promise<void> {
-  const { userEmail, planTitle, planDescription, monthlyPrice, features, accessHours, gstPercentage, nextBillingDate, billingCycle, planPrice } = params;
-
-  function formatAccessHours(value: unknown): string | null {
-    if (!value) return null;
-    if (typeof value === "string") return value;
-    if (typeof value === "object") {
-      const obj = value as Record<string, unknown>;
-      const hasStartEnd = typeof obj.start === "string" || typeof obj.end === "string";
-      if (hasStartEnd) {
-        const start = typeof obj.start === "string" ? obj.start : "";
-        const end = typeof obj.end === "string" ? obj.end : "";
-        const joined = [start, end].filter(Boolean).join(" - ");
-        return joined.length > 0 ? joined : null;
-      }
-      const entries = Object.entries(obj).map(([key, val]) => {
-        if (val && typeof val === "object") {
-          const nested = val as Record<string, unknown>;
-          if (typeof nested.start === "string" || typeof nested.end === "string") {
-            const s = typeof nested.start === "string" ? nested.start : "";
-            const e = typeof nested.end === "string" ? nested.end : "";
-            const range = [s, e].filter(Boolean).join(" - ");
-            return `${key}: ${range}`;
-          }
-        }
-        return `${key}: ${String(val)}`;
-      });
-      return entries.length > 0 ? entries.join("\n") : null;
-    }
-    return String(value);
-  }
-=======
   billingCycle?: "monthly" | "quarterly" | "semiannually" | "yearly";
   planPrice?: number;
   needsPaymentMethod?: boolean;
 }): Promise<void> {
   const { userEmail, planTitle, planDescription, monthlyPrice, features, needAdminPermission, gstPercentage, nextBillingDate, billingCycle, planPrice, needsPaymentMethod } = params;
->>>>>>> 0a1e9e42
 
   const gstLine = typeof gstPercentage === "number" ? ` (includes ${gstPercentage}% GST)` : "";
   const showNextLine = billingCycle === "monthly" && nextBillingDate;
   const nextLine = showNextLine ? `\nNext billing date: ${new Date(nextBillingDate as Date).toLocaleDateString()}` : "";
 
-<<<<<<< HEAD
-  const cycleLabel = billingCycle === "quarterly" ? "Quarterly" : billingCycle === "6months" ? "6 months" : billingCycle === "yearly" ? "Yearly" : "Monthly";
-=======
   const cycleLabel = billingCycle === "quarterly" ? "Quarterly" : billingCycle === "semiannually" ? "Every 6 months" : billingCycle === "yearly" ? "Yearly" : "Monthly";
->>>>>>> 0a1e9e42
   const cycleLine = billingCycle ? `\nBilling cycle: ${cycleLabel}` : "";
   const selectedPrice = typeof planPrice === "number" ? planPrice : monthlyPrice;
 
@@ -650,20 +610,12 @@
   planTitle: string;
   monthlyPrice?: number;
   nextBillingDate?: Date;
-<<<<<<< HEAD
-  billingCycle?: "monthly" | "quarterly" | "6months" | "yearly";
-  planPrice?: number;
-}): Promise<void> {
-  const { userEmail, planTitle, monthlyPrice, nextBillingDate, billingCycle, planPrice } = params;
-  const cycleLabel = billingCycle === "quarterly" ? "Quarterly" : billingCycle === "6months" ? "6 months" : billingCycle === "yearly" ? "Yearly" : "Monthly";
-=======
   billingCycle?: "monthly" | "quarterly" | "semiannually" | "yearly";
   planPrice?: number;
   needsPaymentMethod?: boolean;
 }): Promise<void> {
   const { userEmail, planTitle, monthlyPrice, nextBillingDate, billingCycle, planPrice, needsPaymentMethod } = params;
   const cycleLabel = billingCycle === "quarterly" ? "Quarterly" : billingCycle === "semiannually" ? "Every 6 months" : billingCycle === "yearly" ? "Yearly" : "Monthly";
->>>>>>> 0a1e9e42
   const priceVal = typeof planPrice === "number" ? planPrice : monthlyPrice;
   const priceLine = priceVal != null ? `Price: $${priceVal.toFixed(2)} (${cycleLabel})` : `Billing cycle: ${cycleLabel}`;
   const nextLine = billingCycle === "monthly" && nextBillingDate ? `Next billing date: ${new Date(nextBillingDate).toLocaleDateString()}` : undefined;
