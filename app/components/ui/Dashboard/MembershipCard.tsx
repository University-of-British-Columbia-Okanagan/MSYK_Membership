import { useState } from "react";
import { useNavigate } from "react-router-dom";
import { useFetcher } from "react-router";
import { Button } from "@/components/ui/button";
import { ConfirmButton } from "~/components/ui/Dashboard/ConfirmButton";
import {
  TooltipProvider,
  Tooltip,
  TooltipTrigger,
  TooltipContent,
} from "@/components/ui/tooltip";
import {
  RefreshCw,
  XCircle,
  CheckCircle,
  PlusCircle,
  ArrowUp,
  ArrowDown,
  Edit,
  Trash,
  Calendar,
  Zap,
  TrendingDown,
} from "lucide-react";

interface MembershipCardProps {
  planId: number;
  title: string;
  description: string;
  price: number;
  price3Months?: number | null;
  price6Months?: number | null;
  priceYearly?: number | null;
  feature: string[];
  isAdmin: boolean;
  membershipStatus?: "active" | "cancelled" | "inactive";
  userRecord?: {
    id: number;
    roleLevel: number;
    allowLevel4: boolean;
  } | null;
  hasActiveSubscription?: boolean;
  hasCancelledSubscription?: boolean;
  highestActivePrice?: number;
  nextPaymentDate?: Date;
  membershipRecordId?: number;
  needAdminPermission?: boolean;
  roleUser?: {
    roleId: number;
    roleName: string;
    userId: number;
  } | null;
  isCurrentlyActivePlan?: boolean;
}

export default function MembershipCard({
  planId,
  title,
  description,
  price,
  price3Months,
  price6Months,
  priceYearly,
  feature,
  isAdmin,
  membershipStatus,
  userRecord,
  hasCancelledSubscription = false,
  hasActiveSubscription = false,
  highestActivePrice = 0,
  nextPaymentDate,
  membershipRecordId,
  needAdminPermission,
  roleUser,
  isCurrentlyActivePlan = false,
}: MembershipCardProps) {
  const navigate = useNavigate();
  const fetcher = useFetcher();
  const [confirmDelete, setConfirmDelete] = useState(false);

  const [selectedBillingCycle, setSelectedBillingCycle] = useState<
<<<<<<< HEAD
    "monthly" | "quarterly" | "6months" | "yearly"
=======
    "monthly" | "quarterly" | "semiannually" | "yearly"
>>>>>>> 0a1e9e42
  >("monthly");

  const hasMultipleBillingOptions =
    !!price3Months || !!price6Months || !!priceYearly;

  const calculateSavings = (billingPrice: number, months: number) => {
    const monthlyTotal = price * months;
    const savings = monthlyTotal - billingPrice;
    const savingsPercent = ((savings / monthlyTotal) * 100).toFixed(0);
    return { savings, savingsPercent };
  };

  function getIconForLabel(label: string) {
    switch (label) {
      case "Subscribe":
        return PlusCircle;
      case "Resubscribe":
        return RefreshCw;
      case "Upgrade":
        return ArrowUp;
      case "Downgrade":
        return ArrowDown;
      case "Switch":
        return RefreshCw;
      case "Current Plan":
        return CheckCircle;
      default:
        return null;
    }
  }

  // Handler for membership "Select" or "Resubscribe"
  const handleSelect = () => {
    // For resubscriptions, go directly to payment
    // For new subscriptions and upgrades/downgrades, go to agreement signing first
    const isResubscribeAction =
      membershipStatus === "cancelled" && hasCancelledSubscription;

    if (isResubscribeAction) {
      navigate(
        `/dashboard/payment/${planId}?resubscribe=true${
          membershipRecordId ? `&membershipRecordId=${membershipRecordId}` : ""
        }`
      );
    } else {
      navigate(`/dashboard/memberships/${planId}`);
    }
  };

  // By default, the user can select a membership plan
  let canSelect = true; // We will override this if the user doesn't meet plan-specific requirements
  let reason = ""; // Store the reason the button is disabled

  // Guest user authentication
  const isGuest = !roleUser || !roleUser.userId;
  if (isGuest) {
    canSelect = false;
    reason = "You need an account to purchase a membership.";
  }

  // Additional check for plan.needAdminPermission (level 4 membership).
  // Must have:
  //   1) A valid user record
  //   2) roleLevel >= 3 (they've completed orientation and are effectively "level 3")
  //   3) allowLevel4 = true (admin permission)
  //   4) hasActiveSubscription = true (they already have an active membership)
  if (needAdminPermission) {
    if (
      !userRecord ||
      userRecord.roleLevel < 3 ||
      userRecord.allowLevel4 !== true ||
      !hasActiveSubscription
    ) {
      canSelect = false;
      reason =
        "You must have an active membership, completed an orientation, and admin permission to select this membership.";
    }
  }

  return (
    <div className="bg-white rounded-lg shadow-md border border-indigo-400 p-6 w-96 text-center flex-none">
      {membershipStatus === "active" && (
        <div className="mt-2 mb-4 flex justify-center">
          <fetcher.Form method="post" className="w-full flex justify-center">
            <input type="hidden" name="planId" value={planId} />
            <ConfirmButton
              confirmTitle="Cancel Membership?"
              confirmDescription="Are you sure you want to cancel your membership subscription?"
              onConfirm={() =>
                fetcher.submit(
                  { planId: String(planId), action: "cancelMembership" },
                  { method: "post" }
                )
              }
              buttonClassName="bg-red-500 text-white px-6 py-2 rounded-full shadow-md hover:bg-red-600 transition"
              buttonLabel={
                <>
                  <XCircle className="w-5 h-5 mr-2" />
                  Cancel Membership
                </>
              }
            />
          </fetcher.Form>
        </div>
      )}

      {membershipStatus === "cancelled" && (
        <div className="mt-2 mb-4 flex justify-center">
          <Button
            onClick={() => {
              navigate(
                `/dashboard/payment/${planId}?resubscribe=true${
                  membershipRecordId
                    ? `&membershipRecordId=${membershipRecordId}`
                    : ""
                }`
              );
            }}
            className="bg-indigo-500 hover:bg-indigo-600 text-white px-6 py-2 rounded-full shadow-md transition flex items-center justify-center"
          >
            <RefreshCw className="w-5 h-5 mr-2" />
            Resubscribe
          </Button>
        </div>
      )}

      <h3 className="text-xl font-semibold text-gray-800">{title}</h3>
      <p className="text-gray-600 mt-2">{description}</p>
      {hasMultipleBillingOptions ? (
        <div className="mt-4 p-4 bg-gradient-to-br from-indigo-50 to-purple-50 rounded-lg border border-indigo-200">
          <div className="text-center mb-3">
            <p className="text-xs font-semibold text-gray-600 uppercase tracking-wide mb-2">
              Multiple Billing Options Available
            </p>
          </div>

          <div className="space-y-2 text-sm">
            {/* Monthly */}
            <div className="flex items-center justify-between py-2 px-3 bg-white rounded-md border border-gray-200">
              <span className="text-gray-700 font-medium">Monthly</span>
              <span className="text-gray-900 font-bold">
                ${price.toFixed(2)}/mo
              </span>
            </div>

            {/* Quarterly */}
            {price3Months && price3Months > 0 && (
              <div className="flex items-center justify-between py-2 px-3 bg-white rounded-md border border-green-200">
                <span className="text-gray-700 font-medium">Every 3 Months</span>
                <div className="text-right">
                  <span className="text-gray-900 font-bold">
                    ${price3Months.toFixed(2)}
                  </span>
                  <span className="ml-2 text-xs text-green-600 font-medium">
                    Save {calculateSavings(price3Months, 3).savingsPercent}%
                  </span>
                </div>
              </div>
            )}

            {/* 6 Months */}
            {price6Months && price6Months > 0 && (
              <div className="flex items-center justify-between py-2 px-3 bg-white rounded-md border border-green-200">
                <span className="text-gray-700 font-medium">6 Months</span>
                <div className="text-right">
                  <span className="text-gray-900 font-bold">
                    ${price6Months.toFixed(2)}
                  </span>
                  <span className="ml-2 text-xs text-green-600 font-medium">
                    Save {calculateSavings(price6Months, 6).savingsPercent}%
                  </span>
                </div>
              </div>
            )}

            {/* Yearly */}
            {priceYearly && priceYearly > 0 && (
              <div className="flex items-center justify-between py-2 px-3 bg-white rounded-md border border-green-300">
                <div className="flex items-center gap-2">
                  <span className="text-gray-700 font-medium">Yearly</span>
                </div>
                <div className="text-right">
                  <span className="text-gray-900 font-bold">
                    ${priceYearly.toFixed(2)}
                  </span>
                  <span className="ml-2 text-xs text-green-600 font-medium">
                    Save {calculateSavings(priceYearly, 12).savingsPercent}%
                  </span>
                </div>
              </div>
            )}
          </div>
        </div>
      ) : (
        <div className="mt-4">
          <span className="text-4xl font-bold text-gray-900">${price}</span>
          <span className="text-gray-600 text-sm"> /month</span>
        </div>
      )}

      {/*
        Show different UI depending on membership status:
          1) cancelled -> "You have cancelled this membership" + Resubscribe button
          2) active -> "You are already subscribed" + Cancel button
          3) otherwise -> the "subscribe" or "upgrade/downgrade" button
      */}
      {membershipStatus === "cancelled" ? (
        <div className="mt-4">
          <div className="bg-amber-50 text-amber-800 px-4 py-2 rounded-lg border border-amber-300 mb-3">
            <p className="font-medium text-center">
              You have cancelled this membership
            </p>
          </div>
        </div>
      ) : membershipStatus === "active" ? (
        <div className="mt-4 flex items-center justify-center space-x-2 bg-green-100 text-green-800 px-4 py-2 rounded-lg border border-green-300">
          <CheckCircle className="w-5 h-5" />
          <span className="font-medium">Currently Subscribed</span>
        </div>
      ) : (
        // Non-subscribed branch: membershipStatus is "inactive" or no record
        <div className="mt-4 flex justify-center">
          {(() => {
            // 1) Plan‑4 gating OR guest user: disabled Subscribe with reason
            if (!canSelect) {
              return (
                <TooltipProvider>
                  <Tooltip>
                    <TooltipTrigger asChild>
                      <span className="inline-block">
                        <Button
                          disabled
                          className="bg-gray-400 text-white px-6 py-2 rounded-full shadow-md cursor-not-allowed flex items-center justify-center"
                          onClick={
                            isGuest
                              ? () => {
                                  const currentUrl =
                                    window.location.pathname +
                                    window.location.search;
                                  window.location.href = `/login?redirect=${encodeURIComponent(
                                    currentUrl
                                  )}`;
                                }
                              : undefined
                          }
                        >
                          <PlusCircle className="w-5 h-5 mr-2" />
                          Subscribe
                        </Button>
                      </span>
                    </TooltipTrigger>
                    <TooltipContent
                      className={
                        isGuest
                          ? "bg-blue-100 text-blue-800 border border-blue-300 p-2 max-w-xs"
                          : ""
                      }
                    >
                      {isGuest ? (
                        <div className="text-center">
                          <p className="mb-2">{reason}</p>
                          <div className="flex gap-2">
                            <button
                              onClick={() => {
                                const currentUrl =
                                  window.location.pathname +
                                  window.location.search;
                                window.location.href = `/login?redirect=${encodeURIComponent(
                                  currentUrl
                                )}`;
                              }}
                              className="bg-blue-500 hover:bg-blue-600 text-white px-3 py-1 rounded text-sm"
                            >
                              Sign In
                            </button>
                            <button
                              onClick={() => {
                                const currentUrl =
                                  window.location.pathname +
                                  window.location.search;
                                window.location.href = `/register?redirect=${encodeURIComponent(
                                  currentUrl
                                )}`;
                              }}
                              className="bg-white hover:bg-blue-50 text-blue-500 border border-blue-500 px-3 py-1 rounded text-sm"
                            >
                              Create Account
                            </button>
                          </div>
                        </div>
                      ) : (
                        <p>{reason}</p>
                      )}
                    </TooltipContent>
                  </Tooltip>
                </TooltipProvider>
              );
            }

            const now = new Date();

            // 2) Mid‑billing‑cycle: status inactive but nextPaymentDate in future → disable change
            if (
              membershipStatus === "inactive" &&
              nextPaymentDate != null &&
              new Date(nextPaymentDate) > now
            ) {
              // Choose Upgrade or Downgrade if you have an active sub; otherwise Subscribe
              const buttonLabel = hasActiveSubscription
                ? price > highestActivePrice
                  ? "Upgrade"
                  : price === highestActivePrice
                    ? "Switch"
                    : "Downgrade"
                : "Subscribe";
              const Icon = getIconForLabel(buttonLabel);

              return (
                <TooltipProvider>
                  <Tooltip>
                    <TooltipTrigger asChild>
                      <span className="inline-block">
                        <Button
                          disabled
                          className="bg-gray-400 text-white px-6 py-2 rounded-full shadow-md cursor-not-allowed flex items-center justify-center"
                        >
                          {Icon && <Icon className="w-5 h-5 mr-2" />}
                          {buttonLabel}
                        </Button>
                      </span>
                    </TooltipTrigger>
                    <TooltipContent>
                      <p>
                        You can change only after your old membership billing
                        cycle ends.
                      </p>
                    </TooltipContent>
                  </Tooltip>
                </TooltipProvider>
              );
            }

            // 3) Normal upgrade/downgrade
            if (hasActiveSubscription) {
              // Check if this plan is currently active (not just compare prices)

              const buttonLabel = isCurrentlyActivePlan
                ? "Current Plan"
                : price > highestActivePrice
                  ? "Upgrade"
                  : price === highestActivePrice
                    ? "Switch"
                    : "Downgrade";
              const Icon = getIconForLabel(buttonLabel);
              return (
                <Button
                  onClick={
                    buttonLabel === "Current Plan" ? undefined : handleSelect
                  }
                  disabled={buttonLabel === "Current Plan"}
                  className={`px-6 py-2 rounded-full shadow-md transition flex items-center justify-center ${
                    buttonLabel === "Current Plan"
                      ? "bg-green-500 text-white cursor-default"
                      : "bg-indigo-500 text-white hover:bg-indigo-600"
                  }`}
                >
                  {Icon && <Icon className="w-5 h-5 mr-2" />}
                  {buttonLabel}
                </Button>
              );
            }

            // 4) Fully cancelled (no active), must resubscribe first
            if (!hasActiveSubscription && hasCancelledSubscription) {
              return (
                <Button
                  onClick={handleSelect}
                  className="bg-indigo-500 text-white px-6 py-2 rounded-full shadow-md hover:bg-indigo-600 transition flex items-center justify-center"
                >
                  <RefreshCw className="w-5 h-5 mr-2" />
                  Resubscribe
                </Button>
              );
            }

            // 5) Fallback: brand‑new Subscribe
            return (
              <Button
                onClick={handleSelect}
                className="bg-indigo-500 text-white px-6 py-2 rounded-full shadow-md hover:bg-indigo-600 transition flex items-center justify-center"
              >
                <PlusCircle className="w-5 h-5 mr-2" />
                Subscribe
              </Button>
            );
          })()}
        </div>
      )}

      <ul className="text-left text-gray-700 mt-6 space-y-2">
        {feature.map((f, i) => (
          <li key={i} className="flex items-center">
            <span className="text-indigo-500 mr-2">→</span> {f}
          </li>
        ))}
      </ul>

      {isAdmin && (
        <fetcher.Form method="post" className="mt-6">
          <input type="hidden" name="planId" value={planId} />
          <input type="hidden" name="confirmationDelete" value="pending" />
          <div className="flex justify-center space-x-4">
            <button
              type="submit"
              name="action"
              value="edit"
              className="bg-indigo-500 text-white px-4 py-2 rounded-md shadow hover:bg-indigo-600 transition flex items-center space-x-2"
            >
              <Edit className="w-5 h-5" />
              <span>Edit</span>
            </button>

            <button
              type="submit"
              name="action"
              value="delete"
              className="bg-indigo-500 text-white px-4 py-2 rounded-md shadow hover:bg-indigo-600 transition flex items-center space-x-2"
              onClick={() => {
                if (
                  window.confirm(
                    "Are you sure you want to delete this membership plan?"
                  )
                ) {
                  setConfirmDelete(true);
                  fetcher.submit(
                    {
                      planId: String(planId),
                      action: "delete",
                      confirmation: "confirmed",
                    },
                    { method: "post" }
                  );
                }
              }}
            >
              <Trash className="w-5 h-5" />
              <span>Delete</span>
            </button>
          </div>
        </fetcher.Form>
      )}
    </div>
  );
}<|MERGE_RESOLUTION|>--- conflicted
+++ resolved
@@ -79,11 +79,7 @@
   const [confirmDelete, setConfirmDelete] = useState(false);
 
   const [selectedBillingCycle, setSelectedBillingCycle] = useState<
-<<<<<<< HEAD
-    "monthly" | "quarterly" | "6months" | "yearly"
-=======
     "monthly" | "quarterly" | "semiannually" | "yearly"
->>>>>>> 0a1e9e42
   >("monthly");
 
   const hasMultipleBillingOptions =
