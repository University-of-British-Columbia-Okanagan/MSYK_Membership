--- conflicted
+++ resolved
@@ -27,17 +27,7 @@
       <div className="grid grid-cols-1 md:grid-cols-3 gap-6 auto-rows-fr">
         {workshops.map((workshop) => {
           return (
-<<<<<<< HEAD
-            <WorkshopCard
-              key={workshop.id}
-              {...workshop}
-              isAdmin={isAdmin}
-              // isPast={isPast}
-              // isRegistered={workshop.isRegistered}
-            />
-=======
             <WorkshopCard key={workshop.id} {...workshop} isAdmin={isAdmin} />
->>>>>>> 2fe0da80
           );
         })}
       </div>
