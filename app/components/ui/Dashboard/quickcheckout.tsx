import { useState } from "react";
import {
  CreditCard,
  CheckCircle,
  AlertCircle,
  Loader2,
  Clock,
  Tag,
  Info,
} from "lucide-react";
import { Badge } from "../badge";
import {
  Tooltip,
  TooltipContent,
  TooltipProvider,
  TooltipTrigger,
} from "../tooltip";

interface QuickCheckoutProps {
  userId: number;
  checkoutData: {
    type: "workshop" | "equipment" | "membership";
    workshopId?: number;
    occurrenceId?: number;
    connectId?: number;
    equipmentId?: number;
    slotCount?: number;
    slots?: string[];
    slotsDataKey?: string;
    membershipPlanId?: number;
    price?: number;
    currentMembershipId?: number;
    upgradeFee?: number;
    variationId?: number | null;
<<<<<<< HEAD
    billingCycle?: "monthly" | "quarterly" | "6months" | "yearly";
=======
    billingCycle?: "monthly" | "quarterly" | "semiannually" | "yearly";
>>>>>>> 0a1e9e42
  };
  itemName: string;
  itemPrice: number;
  gstPercentage: number;
  savedCard: {
    cardLast4: string;
    cardExpiry: string;
  };
  onSuccess?: () => void;
  onError?: (error: string) => void;
}

export default function QuickCheckout({
  userId,
  checkoutData,
  itemName,
  itemPrice,
  gstPercentage,
  savedCard,
  onSuccess,
  onError,
}: QuickCheckoutProps) {
  const [isProcessing, setIsProcessing] = useState(false);
  const [status, setStatus] = useState<"idle" | "success" | "error">("idle");
  const [errorMessage, setErrorMessage] = useState("");

  const handleQuickCheckout = async () => {
    setIsProcessing(true);
    setStatus("idle");

    try {
      const response = await fetch("/dashboard/paymentprocess", {
        method: "POST",
        headers: { "Content-Type": "application/json" },
        body: JSON.stringify({
          ...checkoutData,
          userId,
          useSavedCard: true,
        }),
      });

      const result = await response.json();

      if (result.success) {
        setStatus("success");
        onSuccess?.();
        // Redirect to success page after a brief delay
        setTimeout(() => {
          if (checkoutData.type === "equipment") {
            // For equipment, include equipment_id and slots_data_key in the URL and include payment intent ID in the redirect URL
            window.location.href = `/dashboard/payment/success?quick_checkout=true&type=${checkoutData.type}&equipment_id=${checkoutData.equipmentId}&slots_data_key=${checkoutData.slotsDataKey}&payment_intent_id=${result.paymentIntentId}`;
          } else {
            // For other types (workshop, membership), use the regular redirect
            window.location.href = `/dashboard/payment/success?quick_checkout=true&type=${checkoutData.type}`;
          }
        }, 2000);
      } else if (result.requiresAction) {
        setErrorMessage(
          "Payment requires additional authentication. Please use regular checkout below."
        );
        setStatus("error");
        onError?.("Payment requires additional authentication");
      } else {
        setErrorMessage(result.error || "Payment failed");
        setStatus("error");
        onError?.(result.error || "Payment failed");
      }
    } catch (error: any) {
      setErrorMessage("Network error. Please try again.");
      setStatus("error");
      onError?.(error.message);
    } finally {
      setIsProcessing(false);
    }
  };

  if (status === "success") {
    return (
      <div className="bg-gradient-to-r from-green-50 to-emerald-50 border-2 border-green-200 rounded-xl p-6 shadow-sm">
        <div className="flex items-center">
          <div className="flex-shrink-0">
            <div className="w-12 h-12 bg-green-500 rounded-full flex items-center justify-center">
              <CheckCircle className="h-7 w-7 text-white" />
            </div>
          </div>
          <div className="ml-4">
            <h3 className="text-lg font-semibold text-green-800">
              Payment Successful!
            </h3>
            <p className="text-green-700">
              Charged CA${(itemPrice * (1 + gstPercentage / 100)).toFixed(2)} to
              card ending in {savedCard.cardLast4}
            </p>
            <p className="text-sm text-green-600 mt-1">
              Redirecting you to confirmation page...
            </p>
          </div>
        </div>
      </div>
    );
  }

  if (status === "error") {
    return (
      <div className="bg-gradient-to-r from-red-50 to-rose-50 border-2 border-red-200 rounded-xl p-6 shadow-sm">
        <div className="flex items-start">
          <div className="flex-shrink-0">
            <div className="w-12 h-12 bg-red-500 rounded-full flex items-center justify-center">
              <AlertCircle className="h-7 w-7 text-white" />
            </div>
          </div>
          <div className="ml-4">
            <h3 className="text-lg font-semibold text-red-800">
              Payment Failed
            </h3>
            <p className="text-red-700 text-sm">{errorMessage}</p>
            <button
              onClick={() => setStatus("idle")}
              className="mt-3 text-sm text-red-600 hover:text-red-700 underline font-medium"
            >
              Try quick checkout again
            </button>
          </div>
        </div>
      </div>
    );
  }

  return (
    <div className="bg-gradient-to-r from-indigo-50 to-indigo-100 border-2 border-indigo-300 rounded-xl p-6 shadow-lg">
      {/* Header */}
      <div className="flex items-center mb-4">
        <div className="flex-shrink-0">
          <div className="w-12 h-12 bg-gradient-to-r from-indigo-400 to-indigo-500 rounded-full flex items-center justify-center shadow-md">
            <CreditCard className="h-6 w-6 text-white" />
          </div>
        </div>
        <div className="ml-4 flex-1">
          <div className="flex items-center gap-3 mb-1">
            <h3 className="text-lg font-bold text-gray-900">Quick Checkout</h3>

            {/* Coupon Notice Badge */}
            <TooltipProvider>
              <Tooltip>
                <TooltipTrigger asChild>
                  <Badge
                    variant="outline"
                    className="bg-amber-50 border-amber-200 text-amber-700 hover:bg-amber-100 cursor-help flex items-center gap-1"
                  >
                    <Tag className="h-3 w-3" />
                    <span className="text-xs">Coupon?</span>
                  </Badge>
                </TooltipTrigger>
                <TooltipContent side="bottom" className="max-w-xs">
                  <div className="flex items-start gap-2">
                    <Info className="h-4 w-4 text-blue-500 mt-0.5 flex-shrink-0" />
                    <div>
                      <p className="font-medium text-sm">Have a coupon code?</p>
                      <p className="text-xs text-gray-300 mt-1">
                        Use the "Proceed" button below to access Stripe checkout where you can enter your promotion code for discounts.
                      </p>
                    </div>
                  </div>
                </TooltipContent>
              </Tooltip>
            </TooltipProvider>
          </div>
          <p className="text-sm text-gray-600">
            Pay instantly with your saved card
          </p>
        </div>
      </div>

      {/* Payment Details */}
      <div className="bg-white rounded-lg p-4 mb-4 border border-gray-200">
        <div className="flex justify-between items-center mb-2">
          <span className="text-sm font-medium text-gray-600">Item:</span>
          <span className="text-sm font-semibold text-gray-900">
            {itemName}
          </span>
        </div>
        <div className="flex justify-between items-center mb-2">
          <span className="text-sm font-medium text-gray-600">Amount:</span>
          <span className="text-lg font-bold text-green-600">
            CA${(itemPrice * (1 + gstPercentage / 100)).toFixed(2)}{" "}
            {/* Display price with dynamic GST */}
          </span>
        </div>
        <div className="flex justify-between items-center mb-2">
          <span className="text-xs text-gray-500">Includes GST:</span>
          <span className="text-xs text-gray-600">
            CA${(itemPrice * (gstPercentage / 100)).toFixed(2)}
          </span>
        </div>
        <div className="flex justify-between items-center">
          <span className="text-sm font-medium text-gray-600">
            Payment Method:
          </span>
          <div className="flex items-center">
            <CreditCard className="h-4 w-4 text-gray-500 mr-1" />
            <span className="text-sm font-medium text-gray-900">
              •••• {savedCard.cardLast4}
            </span>
          </div>
        </div>
      </div>

      {/* Pay Button */}
      <button
        onClick={handleQuickCheckout}
        disabled={isProcessing}
        className={`w-full py-3 px-4 rounded-lg font-semibold text-white shadow-md transition-all duration-200 flex items-center justify-center ${
          isProcessing
            ? "bg-gray-400 cursor-not-allowed"
            : "bg-gradient-to-r from-green-500 to-green-600 hover:from-green-600 hover:to-green-700 hover:shadow-lg transform hover:-translate-y-0.5"
        }`}
      >
        {isProcessing ? (
          <>
            <Loader2 className="h-5 w-5 mr-2 animate-spin" />
            Processing Payment...
          </>
        ) : (
          <>
            <Clock className="h-5 w-5 mr-2" />
            Pay CA${(itemPrice * (1 + gstPercentage / 100)).toFixed(2)} Now{" "}
            {/* Display total with dynamic GST */}
          </>
        )}
      </button>

      {/* Benefits */}
      <div className="mt-3 text-xs text-gray-600 text-center">
        ✓ Instant confirmation • ✓ No form filling • ✓ Secure payment
      </div>
    </div>
  );
}<|MERGE_RESOLUTION|>--- conflicted
+++ resolved
@@ -32,11 +32,7 @@
     currentMembershipId?: number;
     upgradeFee?: number;
     variationId?: number | null;
-<<<<<<< HEAD
-    billingCycle?: "monthly" | "quarterly" | "6months" | "yearly";
-=======
     billingCycle?: "monthly" | "quarterly" | "semiannually" | "yearly";
->>>>>>> 0a1e9e42
   };
   itemName: string;
   itemPrice: number;
