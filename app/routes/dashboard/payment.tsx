import { useLoaderData, useNavigate, redirect } from "react-router-dom";
import type { LoaderFunction } from "react-router";
import { Button } from "@/components/ui/button";
import {
  getWorkshopById,
  getWorkshopOccurrence,
  getWorkshopOccurrencesByConnectId,
  getWorkshopPriceVariation,
  checkWorkshopCapacity,
  checkMultiDayWorkshopCapacity,
} from "../../models/workshop.server";
import {
  getMembershipPlanById,
  getUserActiveMembership,
} from "../../models/membership.server";
import { getUser, getRoleUser } from "~/utils/session.server";
import { useState } from "react";
import { Stripe } from "stripe";
import { getSavedPaymentMethod, getUserById } from "../../models/user.server";
import QuickCheckout from "~/components/ui/Dashboard/quickcheckout";
import { logger } from "~/logging/logger";
import { getAdminSetting } from "../../models/admin.server";

// Initialize Stripe
const stripe = new Stripe(process.env.STRIPE_SECRET_KEY!, {
  apiVersion: "2025-02-24.acacia",
});

// Loader: load either workshop data or membership plan data based on route parameters
export const loader: LoaderFunction = async ({ params, request }) => {
  const user = await getUser(request);
  if (!user) throw new Response("Unauthorized", { status: 401 });

  // Get role user to determine redirect path
  const roleUser = await getRoleUser(request);
  const isAdmin = roleUser?.roleName === "Admin";

  // Determine redirect path based on user role
  const getRedirectPath = () => {
    if (!user) return "/dashboard";
    if (isAdmin) return "/dashboard/admin";
    return "/dashboard/user";
  };

  const savedPaymentMethod = await getSavedPaymentMethod(user.id);

  // Membership branch
  if (params.membershipPlanId) {
    const membershipPlanId = Number(params.membershipPlanId);
    if (isNaN(membershipPlanId))
      throw new Response("Invalid membership plan ID", { status: 400 });

    const membershipPlan = await getMembershipPlanById(membershipPlanId);
    if (!membershipPlan)
      throw new Response("Membership Plan not found", { status: 404 });

    const url = new URL(request.url);
    const billingCycle =
      (url.searchParams.get("billingCycle") as
        | "monthly"
        | "quarterly"
<<<<<<< HEAD
        | "6months"
=======
        | "semiannually"
>>>>>>> 0a1e9e42
        | "yearly"
        | null) || "monthly";

    let membershipPrice = membershipPlan.price;
    if (billingCycle === "quarterly" && membershipPlan.price3Months) {
      membershipPrice = membershipPlan.price3Months;
<<<<<<< HEAD
    } else if (billingCycle === "6months" && membershipPlan.price6Months) {
=======
    } else if (billingCycle === "semiannually" && membershipPlan.price6Months) {
>>>>>>> 0a1e9e42
      membershipPrice = membershipPlan.price6Months;
    } else if (billingCycle === "yearly" && membershipPlan.priceYearly) {
      membershipPrice = membershipPlan.priceYearly;
    }

    // Get user's active membership if any
    const userActiveMembership = await getUserActiveMembership(user.id);

    // Enforce server-side gating for plans requiring admin permission
    if (membershipPlan.needAdminPermission) {
      const userRecord = await getUserById(user.id);
      const hasActiveSubscription = !!userActiveMembership;
      const meetsLevelRequirement = (userRecord?.roleLevel ?? 0) >= 3;
      const hasAdminPermission = userRecord?.allowLevel4 === true;

      // Check if this is a resubscription - if so, we don't need an active subscription
      const searchParams = new URL(request.url).searchParams;
      const isResubscription = searchParams.get("resubscribe") === "true";

      if (
        !isResubscription &&
        (!hasActiveSubscription ||
          !meetsLevelRequirement ||
          !hasAdminPermission)
      ) {
        throw redirect("/dashboard/memberships");
      }
    }

    let upgradeFee = 0;
    let oldMembershipTitle = null;
    let oldMembershipPrice = null;
    let oldMembershipNextPaymentDate = null;
    let isDowngrade = false;
    let changeNotAllowed = false;
    let needsPayment = false;

    // Only compute compensation if the user has an active membership
    if (userActiveMembership) {
      const now = new Date();
      const oldPrice = userActiveMembership.membershipPlan.price;
      const newPrice = membershipPrice;
<<<<<<< HEAD
=======

      const isMonthlyToMonthly =
        (userActiveMembership.billingCycle as string) === "monthly" &&
        (billingCycle as string) === "monthly";
>>>>>>> 0a1e9e42

      // Instead of using the original signup date for A, use a date exactly one month before the next payment
      const nextPaymentDate = new Date(userActiveMembership.nextPaymentDate);
      const effectiveStartDate = new Date(nextPaymentDate);
      effectiveStartDate.setMonth(effectiveStartDate.getMonth() - 1);
      // A is now the time already used in the current billing cycle
      const A = now.getTime() - effectiveStartDate.getTime();
      // B remains the time left until next payment
      const B = nextPaymentDate.getTime() - now.getTime();
      const total = A + B; // This will now be approximately one month

      // Check if this is an upgrade or downgrade
      if (!isMonthlyToMonthly) {
        changeNotAllowed = true;
      } else if (newPrice > oldPrice) {
        upgradeFee = (B / total) * (newPrice - oldPrice);
      } else if (newPrice < oldPrice) {
        isDowngrade = true;
      }

      oldMembershipTitle = userActiveMembership.membershipPlan.title;
      oldMembershipPrice = oldPrice;
      oldMembershipNextPaymentDate = userActiveMembership.nextPaymentDate
        ? new Date(userActiveMembership.nextPaymentDate).toISOString() // Convert to ISO string
        : null;
    }

    let isResubscription = false;

    // Check if this is a resubscription based on query parameter
    const searchParams = new URL(request.url).searchParams;
    if (searchParams.get("resubscribe") === "true") {
      isResubscription = true;
      upgradeFee = 0; // No payment needed for resubscription
    }

    // Also check if user has an active membership that's cancelled for the same plan
    if (
      userActiveMembership &&
      userActiveMembership.status === "cancelled" &&
      membershipPlan.id === userActiveMembership.membershipPlanId
    ) {
      isResubscription = true;
      upgradeFee = 0; // No payment needed for resubscription
    }

    // Extract membershipRecordId from query parameters for resubscription
    const membershipRecordId = searchParams.get("membershipRecordId");

    const gstPercentage = await getAdminSetting("gst_percentage", "5");

    needsPayment = !userActiveMembership || (upgradeFee > 0 && !isDowngrade && !changeNotAllowed);

    return {
      membershipPlan: {
        ...membershipPlan,
        displayPrice: membershipPrice,
      },
      user,
      upgradeFee,
      oldMembershipTitle,
      oldMembershipPrice,
      userActiveMembership,
      oldMembershipNextPaymentDate,
      isDowngrade,
      isResubscription,
      membershipRecordId,
      savedPaymentMethod,
      gstPercentage: parseFloat(gstPercentage),
      billingCycle,
<<<<<<< HEAD
=======
      changeNotAllowed,
      needsPayment,
>>>>>>> 0a1e9e42
    };
  }

  // Branch for single workshops without variations
  else if (params.workshopId && params.occurrenceId && !params.variationId) {
    const workshopId = Number(params.workshopId);
    const occurrenceId = Number(params.occurrenceId);
    if (isNaN(workshopId) || isNaN(occurrenceId))
      throw new Response("Invalid workshop or occurrence ID", { status: 400 });

    const workshop = await getWorkshopById(workshopId);
    const occurrence = await getWorkshopOccurrence(workshopId, occurrenceId);
    if (!workshop || !occurrence)
      throw new Response("Workshop or Occurrence not found", { status: 404 });

    // CHECK: If occurrence is cancelled, redirect user
    if (occurrence.status === "cancelled") {
      throw redirect(getRedirectPath());
    }

    // CHECK: If workshop is full, redirect user
    const capacityCheck = await checkWorkshopCapacity(workshopId, occurrenceId);
    if (!capacityCheck.hasCapacity) {
      throw redirect(getRedirectPath());
    }

    // CHECK: If occurrence is in the past, redirect user
    const now = new Date();
    if (new Date(occurrence.endDate) < now) {
      throw redirect(getRedirectPath());
    }

    const gstPercentage = await getAdminSetting("gst_percentage", "5");

    return {
      workshop,
      occurrence,
      user,
      isMultiDayWorkshop: false,
      savedPaymentMethod,
      gstPercentage: parseFloat(gstPercentage),
      selectedVariation: null,
    };
  }

  // Branch for single workshops with price variations
  else if (params.workshopId && params.occurrenceId && params.variationId) {
    const workshopId = Number(params.workshopId);
    const occurrenceId = Number(params.occurrenceId);
    const variationId = Number(params.variationId);

    if (isNaN(workshopId) || isNaN(occurrenceId) || isNaN(variationId))
      throw new Response("Invalid workshop, occurrence, or variation ID", {
        status: 400,
      });

    const workshop = await getWorkshopById(workshopId);
    const occurrence = await getWorkshopOccurrence(workshopId, occurrenceId);

    if (!workshop || !occurrence)
      throw new Response("Workshop or Occurrence not found", { status: 404 });

    // CHECK: If occurrence is cancelled, redirect user
    if (occurrence.status === "cancelled") {
      throw redirect(getRedirectPath());
    }

    // Get the specific price variation
    const selectedVariation = await getWorkshopPriceVariation(variationId);
    if (!selectedVariation)
      throw new Response("Price variation not found", { status: 404 });

    // CHECK: If workshop is full (including variation capacity), redirect user
    const capacityCheck = await checkWorkshopCapacity(
      workshopId,
      occurrenceId,
      variationId
    );
    if (!capacityCheck.hasCapacity) {
      throw redirect(getRedirectPath());
    }

    // CHECK: If occurrence is in the past, redirect user
    const now = new Date();
    if (new Date(occurrence.endDate) < now) {
      throw redirect(getRedirectPath());
    }

    const gstPercentage = await getAdminSetting("gst_percentage", "5");

    return {
      workshop,
      occurrence,
      user,
      isMultiDayWorkshop: false,
      savedPaymentMethod,
      gstPercentage: parseFloat(gstPercentage),
      selectedVariation,
    };
  }

  // Branch for multi-day workshops using connectId
  else if (params.workshopId && params.connectId && !params.variationId) {
    const workshopId = Number(params.workshopId);
    const connectId = Number(params.connectId);
    if (isNaN(workshopId) || isNaN(connectId))
      throw new Response("Invalid workshop or connect ID", { status: 400 });

    const workshop = await getWorkshopById(workshopId);
    const occurrences = await getWorkshopOccurrencesByConnectId(
      workshopId,
      connectId
    );
    if (!workshop || !occurrences || occurrences.length === 0)
      throw new Response("Workshop or Occurrences not found", { status: 404 });

    // CHECK: If ANY occurrence is cancelled, redirect user
    const hasAnyCancelledOccurrence = occurrences.some(
      (occ) => occ.status === "cancelled"
    );
    if (hasAnyCancelledOccurrence) {
      throw redirect(getRedirectPath());
    }

    // CHECK: If workshop is full, redirect user
    const capacityCheck = await checkMultiDayWorkshopCapacity(
      workshopId,
      connectId
    );
    if (!capacityCheck.hasCapacity) {
      throw redirect(getRedirectPath());
    }

    // CHECK: If ANY occurrence is in the past, redirect user
    const now = new Date();
    const hasAnyPastOccurrence = occurrences.some(
      (occ) => new Date(occ.endDate) < now
    );
    if (hasAnyPastOccurrence) {
      throw redirect(getRedirectPath());
    }

    const gstPercentage = await getAdminSetting("gst_percentage", "5");

    return {
      workshop,
      occurrence: occurrences[0],
      user,
      isMultiDayWorkshop: true,
      savedPaymentMethod,
      gstPercentage: parseFloat(gstPercentage),
      selectedVariation: null,
    };
  }

  // Branch for multi-day workshops with price variations
  else if (params.workshopId && params.connectId && params.variationId) {
    const workshopId = Number(params.workshopId);
    const connectId = Number(params.connectId);
    const variationId = Number(params.variationId);

    if (isNaN(workshopId) || isNaN(connectId) || isNaN(variationId))
      throw new Response("Invalid workshop, connect, or variation ID", {
        status: 400,
      });

    const workshop = await getWorkshopById(workshopId);
    const occurrences = await getWorkshopOccurrencesByConnectId(
      workshopId,
      connectId
    );

    if (!workshop || !occurrences || occurrences.length === 0)
      throw new Response("Workshop or Occurrences not found", { status: 404 });

    // CHECK: If ANY occurrence is cancelled, redirect user
    const hasAnyCancelledOccurrence = occurrences.some(
      (occ) => occ.status === "cancelled"
    );
    if (hasAnyCancelledOccurrence) {
      throw redirect(getRedirectPath());
    }

    // Get the specific price variation
    const selectedVariation = await getWorkshopPriceVariation(variationId);
    if (!selectedVariation)
      throw new Response("Price variation not found", { status: 404 });

    // CHECK: If workshop is full (including variation capacity), redirect user
    const capacityCheck = await checkMultiDayWorkshopCapacity(
      workshopId,
      connectId,
      variationId
    );
    if (!capacityCheck.hasCapacity) {
      throw redirect(getRedirectPath());
    }

    // CHECK: If ANY occurrence is in the past, redirect user
    const now = new Date();
    const hasAnyPastOccurrence = occurrences.some(
      (occ) => new Date(occ.endDate) < now
    );
    if (hasAnyPastOccurrence) {
      throw redirect(getRedirectPath());
    }

    const gstPercentage = await getAdminSetting("gst_percentage", "5");

    return {
      workshop,
      occurrence: occurrences[0],
      user,
      isMultiDayWorkshop: true,
      savedPaymentMethod,
      gstPercentage: parseFloat(gstPercentage),
      selectedVariation,
    };
  } else {
    throw new Response("Missing required parameters", { status: 400 });
  }
};

// Action: create a Stripe Checkout Session for the appropriate payment type
export async function action({ request }: { request: Request }) {
  try {
    const body = await request.json();
    const user = await getUser(request);
    if (!user)
      return new Response(JSON.stringify({ error: "User not authenticated" }), {
        status: 401,
        headers: { "Content-Type": "application/json" },
      });

    if (body.membershipPlanId) {
      const { membershipPlanId, price, userId, upgradeFee } = body;
      if (!membershipPlanId || price === undefined || !userId) {
        return new Response(
          JSON.stringify({ error: "Missing required membership payment data" }),
          {
            status: 400,
            headers: { "Content-Type": "application/json" },
          }
        );
      }
      const membershipPlan = await getMembershipPlanById(
        Number(membershipPlanId)
      );
      if (!membershipPlan) {
        return new Response(
          JSON.stringify({ error: "Membership Plan not found" }),
          {
            status: 404,
            headers: { "Content-Type": "application/json" },
          }
        );
      }

      const gstPercentage = await getAdminSetting("gst_percentage", "5");
      const gstRate = parseFloat(gstPercentage) / 100;
      const priceWithGST = price * (1 + gstRate);

      const session = await stripe.checkout.sessions.create({
        payment_method_types: ["card"],
        mode: "payment",
        line_items: [
          {
            price_data: {
              currency: "cad",
              product_data: {
                name: membershipPlan.title,
                // ▼ use upgradeFee for description ▼
                description:
                  membershipPlan.description +
                  (upgradeFee > 0
                    ? ` (Upgrade fee: CA$${upgradeFee.toFixed(2)})`
                    : "") +
                  ` (Includes ${gstPercentage}% GST)`,
              },
              unit_amount: Math.round(priceWithGST * 100), // Price with GST included
            },
            quantity: 1,
          },
        ],
        success_url: `http://localhost:5173/dashboard/payment/success?session_id={CHECKOUT_SESSION_ID}`,
        cancel_url: `http://localhost:5173/dashboard/memberships`,
        metadata: {
          membershipPlanId: membershipPlanId.toString(),
          userId: userId.toString(),
          upgradeFee: upgradeFee.toString(),
          currentMembershipId: (body.currentMembershipId || "").toString(),
          originalPrice: membershipPlan.price.toString(),
        },
      });

      return new Response(JSON.stringify({ url: session.url }), {
        status: 200,
        headers: { "Content-Type": "application/json" },
      });
    }

    // Workshop branch: standard single occurrence registration
    else if (body.workshopId && body.occurrenceId) {
      const { workshopId, occurrenceId, price, userId, variationId } = body;
      if (!workshopId || !occurrenceId || !price || !userId) {
        return new Response(
          JSON.stringify({ error: "Missing required payment data" }),
          {
            status: 400,
            headers: { "Content-Type": "application/json" },
          }
        );
      }
      const workshop = await getWorkshopById(workshopId);
      const occurrence = await getWorkshopOccurrence(workshopId, occurrenceId);
      if (!workshop || !occurrence) {
        return new Response(
          JSON.stringify({ error: "Workshop or Occurrence not found" }),
          {
            status: 404,
            headers: { "Content-Type": "application/json" },
          }
        );
      }

      let workshopDisplayName = workshop.name;
      if (variationId) {
        const variation = await getWorkshopPriceVariation(Number(variationId));
        if (variation) {
          workshopDisplayName = `${workshop.name} - ${variation.name}`;
        }
      }

      const gstPercentage = await getAdminSetting("gst_percentage", "5");
      const gstRate = parseFloat(gstPercentage) / 100;
      const priceWithGST = price * (1 + gstRate);

      const session = await stripe.checkout.sessions.create({
        payment_method_types: ["card"],
        mode: "payment",
        allow_promotion_codes: true,
        line_items: [
          {
            price_data: {
              currency: "cad",
              product_data: {
                name: workshopDisplayName,
                description: `Occurrence on ${new Date(
                  occurrence.startDate
                ).toLocaleString()} (Includes ${gstPercentage}% GST)`,
              },
              unit_amount: Math.round(priceWithGST * 100), // Price with GST included
            },
            quantity: 1,
          },
        ],
        success_url: `http://localhost:5173/dashboard/payment/success?session_id={CHECKOUT_SESSION_ID}`,
        cancel_url: `http://localhost:5173/dashboard/workshops`,
        metadata: {
          workshopId: workshopId.toString(),
          occurrenceId: occurrenceId.toString(),
          userId: userId.toString(),
          variationId: variationId ? variationId.toString() : "",
        },
      });

      return new Response(JSON.stringify({ url: session.url }), {
        status: 200,
        headers: { "Content-Type": "application/json" },
      });
    }

    // Multi-day workshop branch: using connectId
    else if (body.workshopId && body.connectId) {
      const { workshopId, connectId, price, userId } = body;
      if (!workshopId || !connectId || !price || !userId) {
        return new Response(
          JSON.stringify({ error: "Missing required payment data" }),
          {
            status: 400,
            headers: { "Content-Type": "application/json" },
          }
        );
      }
      const workshop = await getWorkshopById(workshopId);
      // Use the helper to get all occurrences with the given connectId; pick the first one
      const occurrences = await getWorkshopOccurrencesByConnectId(
        workshopId,
        Number(connectId)
      );
      if (!workshop || !occurrences || occurrences.length === 0) {
        return new Response(
          JSON.stringify({ error: "Workshop or Occurrences not found" }),
          {
            status: 404,
            headers: { "Content-Type": "application/json" },
          }
        );
      }
      const firstOccurrence = occurrences[0];

      const gstPercentage = await getAdminSetting("gst_percentage", "5");
      const gstRate = parseFloat(gstPercentage) / 100;
      const priceWithGST = price * (1 + gstRate);

      const session = await stripe.checkout.sessions.create({
        payment_method_types: ["card"],
        mode: "payment",
        allow_promotion_codes: true,
        line_items: [
          {
            price_data: {
              currency: "cad",
              product_data: {
                name: workshop.name,
                description: `Occurrences starting on ${new Date(
                  firstOccurrence.startDate
                ).toLocaleString()} (Includes ${gstPercentage}% GST)`,
              },
              unit_amount: Math.round(priceWithGST * 100), // Price with GST included
            },
            quantity: 1,
          },
        ],
        success_url: `http://localhost:5173/dashboard/payment/success?session_id={CHECKOUT_SESSION_ID}`,
        cancel_url: `http://localhost:5173/dashboard/workshops`,
        metadata: {
          workshopId: workshopId.toString(),
          connectId: connectId.toString(),
          userId: userId.toString(),
        },
      });

      return new Response(JSON.stringify({ url: session.url }), {
        status: 200,
        headers: { "Content-Type": "application/json" },
      });
    } else {
      throw new Response("Missing required payment parameters", {
        status: 400,
      });
    }
  } catch (error) {
    logger.error(`Stripe Checkout Error: ${error}`, { url: request.url });
    return new Response(
      JSON.stringify({ error: "Failed to create checkout session" }),
      {
        status: 500,
        headers: { "Content-Type": "application/json" },
      }
    );
  }
}

// Payment Component – renders UI based on whether which payment
export default function Payment() {
  const data = useLoaderData() as {
    membershipPlan?: any;
    user: any;
    upgradeFee: number;
    oldMembershipTitle?: string | null;
    oldMembershipPrice?: number | null;
    workshop?: any;
    occurrence?: any;
    isMultiDayWorkshop?: boolean;
    userActiveMembership?: any;
    isDowngrade?: boolean;
    isResubscription?: boolean;
    membershipRecordId?: string | null;
    oldMembershipNextPaymentDate?: Date | null;
    savedPaymentMethod?: any;
    gstPercentage: number;
    selectedVariation?: any;
<<<<<<< HEAD
    billingCycle?: "monthly" | "quarterly" | "6months" | "yearly";
=======
    billingCycle?: "monthly" | "quarterly" | "semiannually" | "yearly";
    changeNotAllowed?: boolean;
    needsPayment?: boolean;
>>>>>>> 0a1e9e42
  };

  const navigate = useNavigate();
  const [loading, setLoading] = useState(false);

  const getMembershipPrice = () => {
    if (data.membershipPlan) {
      return data.membershipPlan.displayPrice || data.membershipPlan.price;
    }
    return 0;
  };

  const membershipPrice = getMembershipPrice();

  const handlePayment = async () => {
    setLoading(true);
    try {
      if (data.membershipPlan) {
        if (data.isResubscription) {
          const res = await fetch("/dashboard/payment/resubscribe", {
            method: "POST",
            headers: { "Content-Type": "application/json" },
            body: JSON.stringify({
              currentMembershipId: data.membershipRecordId
                ? Number(data.membershipRecordId)
                : data.userActiveMembership?.id,
              membershipPlanId: data.membershipPlan.id,
              userId: data.user.id,
              billingCycle: data.billingCycle || "monthly",
            }),
          });

          if (!res.ok) {
            throw new Error(`HTTP error! status: ${res.status}`);
          }

          const json = await res.json();
          if (json.success) {
            return navigate("/dashboard/payment/success?resubscribe=true");
          } else {
            console.error("Resubscription error:", json.error);
          }
        }

        // Downgrade branch
        else if (data.isDowngrade) {
          const res = await fetch("/dashboard/payment/downgrade", {
            method: "POST",
            headers: { "Content-Type": "application/json" },
            body: JSON.stringify({
              currentMembershipId: data.userActiveMembership?.id,
              newMembershipPlanId: data.membershipPlan.id,
              userId: data.user.id,
              billingCycle: data.billingCycle || "monthly",
            }),
          });
          const json = await res.json();
          if (json.success) {
            return navigate("/dashboard/payment/success?downgrade=true");
          } else {
            console.error("Downgrade error:", json.error);
          }
        }

        // use `upgradeFee` for upgrades, otherwise full price
        else {
          const response = await fetch("/dashboard/paymentprocess", {
            method: "POST",
            headers: { "Content-Type": "application/json" },
            body: JSON.stringify({
              membershipPlanId: data.membershipPlan.id,
              price: data.userActiveMembership
                ? data.upgradeFee
                : membershipPrice,
              userId: data.user.id,
              oldMembershipNextPaymentDate: data.oldMembershipNextPaymentDate,
              // send upgradeFee here
              upgradeFee: data.upgradeFee,
              currentMembershipId: data.userActiveMembership?.id || null,
              billingCycle: data.billingCycle || "monthly",
            }),
          });
          const resData = await response.json();
          if (resData.url) {
            window.location.href = resData.url;
          } else if (resData.success === false && resData.error) {
            // If server says no payment required, trigger zero-cost upgrade
            if (
              resData.error.includes("No payment required") &&
              data.userActiveMembership &&
              data.billingCycle === "monthly"
            ) {
              const r = await fetch("/dashboard/payment/upgrade", {
                method: "POST",
                headers: { "Content-Type": "application/json" },
                body: JSON.stringify({
                  currentMembershipId: data.userActiveMembership?.id,
                  newMembershipPlanId: data.membershipPlan.id,
                  userId: data.user.id,
                  billingCycle: data.billingCycle || "monthly",
                }),
              });
              const j = await r.json();
              if (j.success) {
                return navigate(
                  "/dashboard/payment/success?quick_checkout=true&type=membership"
                );
              }
            }
            console.error("Payment error:", resData.error);
            setLoading(false);
          } else {
            console.error("Payment error:", resData.error);
            setLoading(false);
          }
        }
      }

      // Workshop branch
      else {
        if (data.isMultiDayWorkshop) {
          const response = await fetch("/dashboard/paymentprocess", {
            method: "POST",
            headers: { "Content-Type": "application/json" },
            body: JSON.stringify({
              workshopId: data.workshop.id,
              connectId: data.occurrence.connectId,
              price: data.selectedVariation
                ? data.selectedVariation.price
                : data.workshop.price,
              userId: data.user.id,
              variationId: data.selectedVariation?.id || null,
            }),
          });
          const resData = await response.json();
          if (resData.url) {
            window.location.href = resData.url;
          } else {
            console.error("Payment error:", resData.error);
            setLoading(false);
          }
        } else {
          const response = await fetch("/dashboard/paymentprocess", {
            method: "POST",
            headers: { "Content-Type": "application/json" },
            body: JSON.stringify({
              workshopId: data.workshop.id,
              occurrenceId: data.occurrence.id,
              price: data.selectedVariation
                ? data.selectedVariation.price
                : data.workshop.price,
              userId: data.user.id,
              variationId: data.selectedVariation?.id || null,
            }),
          });
          const resData = await response.json();
          if (resData.url) {
            window.location.href = resData.url;
          } else {
            console.error("Payment error:", resData.error);
            setLoading(false);
          }
        }
      }
    } catch (error) {
      console.error("Payment error:", error);
      setLoading(false);
    }
  };

  return (
    <div className="max-w-md mx-auto mt-10 p-6 border rounded-lg shadow-lg bg-white">
      {/* Quick Checkout Section for Workshops */}
      {data.workshop && data.savedPaymentMethod && (
        <div className="mb-6">
          <QuickCheckout
            userId={data.user.id}
            checkoutData={{
              type: "workshop",
              workshopId: data.workshop.id,
              occurrenceId: data.isMultiDayWorkshop
                ? undefined
                : data.occurrence.id,
              connectId: data.isMultiDayWorkshop
                ? data.occurrence.connectId
                : undefined,
              variationId: data.selectedVariation?.id || null,
            }}
            itemName={data.workshop.name}
            itemPrice={
              data.selectedVariation
                ? data.selectedVariation.price
                : data.workshop.price
            }
            gstPercentage={data.gstPercentage}
            savedCard={{
              cardLast4: data.savedPaymentMethod.cardLast4,
              cardExpiry: data.savedPaymentMethod.cardExpiry,
            }}
            onSuccess={() => {
              console.log("Workshop payment successful!");
            }}
            onError={(error) => {
              console.error("Workshop payment failed:", error);
            }}
          />

          {/* Divider */}
          <div className="my-6 flex items-center">
            <div className="flex-1 border-t border-gray-300"></div>
            <div className="mx-4 text-gray-500 text-sm">OR</div>
            <div className="flex-1 border-t border-gray-300"></div>
          </div>
        </div>
      )}

      {/* Quick Checkout Section for Memberships */}
      {data.membershipPlan &&
        data.savedPaymentMethod &&
        !data.isResubscription &&
        !data.isDowngrade &&
        data.needsPayment && (
          <div className="mb-6">
            <QuickCheckout
              userId={data.user.id}
              checkoutData={{
                type: "membership",
                membershipPlanId: data.membershipPlan.id,
                price: data.userActiveMembership
                  ? data.upgradeFee
                  : membershipPrice,
                currentMembershipId: data.userActiveMembership?.id,
                upgradeFee: data.upgradeFee,
                billingCycle:
                  (data.billingCycle as
                    | "monthly"
                    | "quarterly"
<<<<<<< HEAD
                    | "6months"
=======
                    | "semiannually"
>>>>>>> 0a1e9e42
                    | "yearly") ||
                  "monthly",
              }}
              itemName={data.membershipPlan.title}
              itemPrice={
                data.userActiveMembership ? data.upgradeFee : membershipPrice
              }
              gstPercentage={data.gstPercentage}
              savedCard={{
                cardLast4: data.savedPaymentMethod.cardLast4,
                cardExpiry: data.savedPaymentMethod.cardExpiry,
              }}
              onSuccess={() => {
                console.log("Membership payment successful!");
              }}
              onError={(error) => {
                console.error("Membership payment failed:", error);
              }}
            />

            {/* Divider */}
            <div className="my-6 flex items-center">
              <div className="flex-1 border-t border-gray-300"></div>
              <div className="mx-4 text-gray-500 text-sm">OR</div>
              <div className="flex-1 border-t border-gray-300"></div>
            </div>
          </div>
        )}

      {data.membershipPlan ? (
        <>
          {/* Adjusted title based on isResubscription or isDowngrade */}
          <h2 className="text-xl font-bold mb-4">
            {data.isResubscription
              ? "Confirm Membership Resubscription"
              : data.isDowngrade
                ? "Confirm Membership Downgrade"
                : "Complete Your Membership Payment"}
          </h2>

          <p className="text-gray-700">Plan: {data.membershipPlan.title}</p>
          <p className="text-gray-700">
            Description: {data.membershipPlan.description}
          </p>

          {/* Show a message if user has an old membership */}
          {data.oldMembershipTitle && data.oldMembershipPrice && (
            <p className="mt-2 text-gray-700">
              Current membership: <strong>{data.oldMembershipTitle}</strong>{" "}
              (CA$
              {(
                data.oldMembershipPrice *
                (1 + data.gstPercentage / 100)
              ).toFixed(2)}
              /month incl. GST)
            </p>
          )}

          {data.changeNotAllowed && (
            <div className="mt-4 p-3 bg-yellow-50 border border-yellow-200 rounded">
              <p className="text-gray-700">
<<<<<<< HEAD
                You previously cancelled this membership. Resubscribing now will
                reactivate it immediately.
              </p>
              <p className="font-semibold mt-2">
                No payment is required for resubscription.
              </p>
            </div>
          ) : data.isDowngrade ? (
            <div className="mt-4 p-3 bg-indigo-50 border border-indigo-100 rounded">
              <p className="text-gray-700">
                You will continue at your current rate of CA$
                {data.oldMembershipPrice
                  ? (
                      data.oldMembershipPrice *
                      (1 + data.gstPercentage / 100)
                    ).toFixed(2)
                  : "0.00"}
                /month until your next payment date at{" "}
                {data.oldMembershipNextPaymentDate
                  ? new Date(
                      data.oldMembershipNextPaymentDate
                    ).toLocaleDateString()
                  : "N/A"}
                , then switch to CA$
                {(membershipPrice * (1 + data.gstPercentage / 100)).toFixed(2)}
                /month (incl. GST).
              </p>
              <p className="font-semibold mt-2">No payment is required now.</p>
            </div>
          ) : data.upgradeFee > 0 ? (
            <p className="mt-2 text-gray-700">
              You'll pay a prorated amount of CA$
              {(data.upgradeFee * (1 + data.gstPercentage / 100)).toFixed(
                2
              )}{" "}
              now (incl. GST) to enjoy the benefits of{" "}
              <strong>{data.membershipPlan.title}</strong>. Then, you will pay{" "}
              <strong>
                CA$
                {(membershipPrice * (1 + data.gstPercentage / 100)).toFixed(2)}
                /month
              </strong>{" "}
              starting from{" "}
              {data.oldMembershipNextPaymentDate
                ? new Date(
                    data.oldMembershipNextPaymentDate
                  ).toLocaleDateString()
                : "N/A"}
              .
            </p>
          ) : data.userActiveMembership ? (
            <p className="mt-2 text-gray-700">
              Switching to the same price plan. No additional payment is needed
              now.
            </p>
          ) : null}

          {/*
            If it's not a downgrade or resubscription, show "Total due now" message
            (in case of upgrade or brand-new membership).
          */}
          {!data.isDowngrade && !data.isResubscription && (
            <div className="mt-2">
              <p className="text-lg font-semibold">
                Total due now: CA$
                {data.userActiveMembership
                  ? (data.upgradeFee * (1 + data.gstPercentage / 100)).toFixed(
                      2
                    )
                  : (membershipPrice * (1 + data.gstPercentage / 100)).toFixed(
                      2
                    )}
              </p>
              <p className="text-sm text-gray-600">
                (Includes CA$
                {data.userActiveMembership
                  ? (data.upgradeFee * (data.gstPercentage / 100)).toFixed(2)
                  : (membershipPrice * (data.gstPercentage / 100)).toFixed(
                      2
                    )}{" "}
                GST)
=======
                Switching between non-monthly plans or to/from non-monthly terms
                isn't supported. Please cancel your current subscription and wait
                for it to end before subscribing to a different term.
>>>>>>> 0a1e9e42
              </p>
            </div>
          )}

          {!data.changeNotAllowed && (
            <>
              {/*
                If it's a resubscription, show a special message that no payment is required.
                If it's a downgrade, show the existing message that no payment is required.
                If it's an upgrade, show compensation details, etc.
              */}
              {data.isResubscription ? (
                <div className="mt-4 p-3 bg-indigo-50 border border-indigo-100 rounded">
                  <p className="text-gray-700">
                    You previously cancelled this membership. Resubscribing now will
                    reactivate it immediately.
                  </p>
                  <p className="font-semibold mt-2">
                    No payment is required for resubscription.
                  </p>
                </div>
              ) : data.isDowngrade ? (
                <div className="mt-4 p-3 bg-indigo-50 border border-indigo-100 rounded">
                  <p className="text-gray-700">
                    You will continue at your current rate of CA$
                    {data.oldMembershipPrice
                      ? (
                          data.oldMembershipPrice *
                          (1 + data.gstPercentage / 100)
                        ).toFixed(2)
                      : "0.00"}
                    /month until your next payment date at{" "}
                    {data.oldMembershipNextPaymentDate
                      ? new Date(
                          data.oldMembershipNextPaymentDate
                        ).toLocaleDateString()
                      : "N/A"}
                    , then switch to CA$
                    {(membershipPrice * (1 + data.gstPercentage / 100)).toFixed(2)}
                    /month (incl. GST).
                  </p>
                  <p className="font-semibold mt-2">No payment is required now.</p>
                </div>
              ) : data.upgradeFee > 0 ? (
                <p className="mt-2 text-gray-700">
                  You'll pay a prorated amount of CA$
                  {(data.upgradeFee * (1 + data.gstPercentage / 100)).toFixed(
                    2
                  )}{" "}
                  now (incl. GST) to enjoy the benefits of{" "}
                  <strong>{data.membershipPlan.title}</strong>. Then, you will pay{" "}
                  <strong>
                    CA$
                    {(membershipPrice * (1 + data.gstPercentage / 100)).toFixed(2)}
                    /month
                  </strong>{" "}
                  starting from{" "}
                  {data.oldMembershipNextPaymentDate
                    ? new Date(
                        data.oldMembershipNextPaymentDate
                      ).toLocaleDateString()
                    : "N/A"}
                  .
                </p>
              ) : data.userActiveMembership ? (
                <p className="mt-2 text-gray-700">
                  Switching to the same price plan. No additional payment is needed
                  now.
                </p>
              ) : null}

              {/*
                If it's not a downgrade or resubscription, show "Total due now" message
                (in case of upgrade or brand-new membership).
              */}
              {!data.isDowngrade && !data.isResubscription && (
                <div className="mt-2">
                  <p className="text-lg font-semibold">
                    Total due now: CA$
                    {data.userActiveMembership
                      ? (data.upgradeFee * (1 + data.gstPercentage / 100)).toFixed(
                          2
                        )
                      : (membershipPrice * (1 + data.gstPercentage / 100)).toFixed(
                          2
                        )}
                  </p>
                  <p className="text-sm text-gray-600">
                    (Includes CA$
                    {data.userActiveMembership
                      ? (data.upgradeFee * (data.gstPercentage / 100)).toFixed(2)
                      : (membershipPrice * (data.gstPercentage / 100)).toFixed(
                          2
                        )}{" "}
                    GST)
                  </p>
                </div>
              )}
            </>
          )}
        </>
      ) : (
        // Workshop Payment UI
        <>
          <h2 className="text-xl font-bold mb-4">Complete Your Payment</h2>
          <p className="text-gray-700">Workshop: {data.workshop?.name}</p>
          {data.selectedVariation && (
            <p className="text-gray-700">
              Option: {data.selectedVariation.name}
            </p>
          )}
          {data.isMultiDayWorkshop ? (
            <p className="text-gray-700">
              Occurrence Group: {data.occurrence?.connectId}
            </p>
          ) : (
            <p className="text-gray-700">
              Occurrence ID: {data.occurrence?.id}
            </p>
          )}
          <div className="mt-2">
            <p className="text-lg font-semibold">
              Total: CA$
              {data.workshop
                ? (
                    (data.selectedVariation
                      ? data.selectedVariation.price
                      : data.workshop.price) *
                    (1 + data.gstPercentage / 100)
                  ).toFixed(2)
                : "0.00"}
            </p>
            <p className="text-sm text-gray-600">
              (Includes CA$
              {data.workshop
                ? (
                    (data.selectedVariation
                      ? data.selectedVariation.price
                      : data.workshop.price) *
                    (data.gstPercentage / 100)
                  ).toFixed(2)
                : "0.00"}{" "}
              GST)
            </p>
          </div>
        </>
      )}

      <Button
        onClick={handlePayment}
        disabled={loading || (data.membershipPlan && data.changeNotAllowed)}
        className="mt-4 bg-blue-500 text-white w-full"
      >
        {loading ? "Processing..." : "Proceed"}
      </Button>
    </div>
  );
}<|MERGE_RESOLUTION|>--- conflicted
+++ resolved
@@ -59,22 +59,14 @@
       (url.searchParams.get("billingCycle") as
         | "monthly"
         | "quarterly"
-<<<<<<< HEAD
-        | "6months"
-=======
         | "semiannually"
->>>>>>> 0a1e9e42
         | "yearly"
         | null) || "monthly";
 
     let membershipPrice = membershipPlan.price;
     if (billingCycle === "quarterly" && membershipPlan.price3Months) {
       membershipPrice = membershipPlan.price3Months;
-<<<<<<< HEAD
-    } else if (billingCycle === "6months" && membershipPlan.price6Months) {
-=======
     } else if (billingCycle === "semiannually" && membershipPlan.price6Months) {
->>>>>>> 0a1e9e42
       membershipPrice = membershipPlan.price6Months;
     } else if (billingCycle === "yearly" && membershipPlan.priceYearly) {
       membershipPrice = membershipPlan.priceYearly;
@@ -117,13 +109,10 @@
       const now = new Date();
       const oldPrice = userActiveMembership.membershipPlan.price;
       const newPrice = membershipPrice;
-<<<<<<< HEAD
-=======
 
       const isMonthlyToMonthly =
         (userActiveMembership.billingCycle as string) === "monthly" &&
         (billingCycle as string) === "monthly";
->>>>>>> 0a1e9e42
 
       // Instead of using the original signup date for A, use a date exactly one month before the next payment
       const nextPaymentDate = new Date(userActiveMembership.nextPaymentDate);
@@ -194,11 +183,8 @@
       savedPaymentMethod,
       gstPercentage: parseFloat(gstPercentage),
       billingCycle,
-<<<<<<< HEAD
-=======
       changeNotAllowed,
       needsPayment,
->>>>>>> 0a1e9e42
     };
   }
 
@@ -672,13 +658,9 @@
     savedPaymentMethod?: any;
     gstPercentage: number;
     selectedVariation?: any;
-<<<<<<< HEAD
-    billingCycle?: "monthly" | "quarterly" | "6months" | "yearly";
-=======
     billingCycle?: "monthly" | "quarterly" | "semiannually" | "yearly";
     changeNotAllowed?: boolean;
     needsPayment?: boolean;
->>>>>>> 0a1e9e42
   };
 
   const navigate = useNavigate();
@@ -916,11 +898,7 @@
                   (data.billingCycle as
                     | "monthly"
                     | "quarterly"
-<<<<<<< HEAD
-                    | "6months"
-=======
                     | "semiannually"
->>>>>>> 0a1e9e42
                     | "yearly") ||
                   "monthly",
               }}
@@ -982,93 +960,9 @@
           {data.changeNotAllowed && (
             <div className="mt-4 p-3 bg-yellow-50 border border-yellow-200 rounded">
               <p className="text-gray-700">
-<<<<<<< HEAD
-                You previously cancelled this membership. Resubscribing now will
-                reactivate it immediately.
-              </p>
-              <p className="font-semibold mt-2">
-                No payment is required for resubscription.
-              </p>
-            </div>
-          ) : data.isDowngrade ? (
-            <div className="mt-4 p-3 bg-indigo-50 border border-indigo-100 rounded">
-              <p className="text-gray-700">
-                You will continue at your current rate of CA$
-                {data.oldMembershipPrice
-                  ? (
-                      data.oldMembershipPrice *
-                      (1 + data.gstPercentage / 100)
-                    ).toFixed(2)
-                  : "0.00"}
-                /month until your next payment date at{" "}
-                {data.oldMembershipNextPaymentDate
-                  ? new Date(
-                      data.oldMembershipNextPaymentDate
-                    ).toLocaleDateString()
-                  : "N/A"}
-                , then switch to CA$
-                {(membershipPrice * (1 + data.gstPercentage / 100)).toFixed(2)}
-                /month (incl. GST).
-              </p>
-              <p className="font-semibold mt-2">No payment is required now.</p>
-            </div>
-          ) : data.upgradeFee > 0 ? (
-            <p className="mt-2 text-gray-700">
-              You'll pay a prorated amount of CA$
-              {(data.upgradeFee * (1 + data.gstPercentage / 100)).toFixed(
-                2
-              )}{" "}
-              now (incl. GST) to enjoy the benefits of{" "}
-              <strong>{data.membershipPlan.title}</strong>. Then, you will pay{" "}
-              <strong>
-                CA$
-                {(membershipPrice * (1 + data.gstPercentage / 100)).toFixed(2)}
-                /month
-              </strong>{" "}
-              starting from{" "}
-              {data.oldMembershipNextPaymentDate
-                ? new Date(
-                    data.oldMembershipNextPaymentDate
-                  ).toLocaleDateString()
-                : "N/A"}
-              .
-            </p>
-          ) : data.userActiveMembership ? (
-            <p className="mt-2 text-gray-700">
-              Switching to the same price plan. No additional payment is needed
-              now.
-            </p>
-          ) : null}
-
-          {/*
-            If it's not a downgrade or resubscription, show "Total due now" message
-            (in case of upgrade or brand-new membership).
-          */}
-          {!data.isDowngrade && !data.isResubscription && (
-            <div className="mt-2">
-              <p className="text-lg font-semibold">
-                Total due now: CA$
-                {data.userActiveMembership
-                  ? (data.upgradeFee * (1 + data.gstPercentage / 100)).toFixed(
-                      2
-                    )
-                  : (membershipPrice * (1 + data.gstPercentage / 100)).toFixed(
-                      2
-                    )}
-              </p>
-              <p className="text-sm text-gray-600">
-                (Includes CA$
-                {data.userActiveMembership
-                  ? (data.upgradeFee * (data.gstPercentage / 100)).toFixed(2)
-                  : (membershipPrice * (data.gstPercentage / 100)).toFixed(
-                      2
-                    )}{" "}
-                GST)
-=======
                 Switching between non-monthly plans or to/from non-monthly terms
                 isn't supported. Please cancel your current subscription and wait
                 for it to end before subscribing to a different term.
->>>>>>> 0a1e9e42
               </p>
             </div>
           )}
