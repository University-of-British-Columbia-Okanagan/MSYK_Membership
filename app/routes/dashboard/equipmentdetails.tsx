import { useLoaderData, useFetcher, useNavigate } from "react-router";
import {
  Card,
  CardHeader,
  CardContent,
  CardTitle,
  CardDescription,
} from "@/components/ui/card";
import { Badge } from "@/components/ui/badge";
import { Separator } from "@/components/ui/separator";
import { Button } from "@/components/ui/button";
import {
  getEquipmentById,
  getAvailableSlots,
} from "../../models/equipment.server";
import { getRoleUser } from "~/utils/session.server";
import { useState, useEffect } from "react";
import { SidebarProvider } from "~/components/ui/sidebar";
import AdminAppSidebar from "~/components/ui/Dashboard/adminsidebar";
import AppSidebar from "~/components/ui/Dashboard/sidebar";
import { ArrowLeft } from "lucide-react";

export async function loader({
  request,
  params,
}: {
  request: Request;
  params: { id: string };
}) {
  const currentUserRole = await getRoleUser(request);
  const equipmentId = parseInt(params.id);
<<<<<<< HEAD
  const slots = await getAvailableSlots(equipmentId)
=======
  equipmentId;
  const slots = await getAvailableSlots(equipmentId);
>>>>>>> 5070b134
  const equipment = await getEquipmentById(equipmentId);
  if (!equipment) {
    throw new Response("Equipment not found", { status: 404 });
  }
  return { equipment, slots, currentUserRole };
}

export default function EquipmentDetails() {
  const { equipment, currentUserRole } = useLoaderData();
  const fetcher = useFetcher();
  const navigate = useNavigate();
  const [showPopup, setShowPopup] = useState(false);
  const [popupMessage, setPopupMessage] = useState("");

  const isAdmin = currentUserRole?.roleName === "Admin";

  useEffect(() => {
    if (fetcher.data?.success) {
      setPopupMessage("🎉 Equipment booked successfully!");
      setShowPopup(true);
    } else if (fetcher.data?.error) {
      setPopupMessage(fetcher.data.error);
      setShowPopup(true);
    }
  }, [fetcher.data]);

  const handleBooking = () => {
    navigate(`/dashboard/equipmentbooking/${equipment.id}`);
  };

  const handleEditing = () => {
    navigate(`/dashboard/equipment/edit/${equipment.id}`);
  };

  const handleDelete = async () => {
    const confirmed = window.confirm(
      "Are you sure you want to delete this equipment?"
    );
    if (confirmed) {
      try {
        const response = await fetch(
          `/dashboard/equipment/delete/${equipment.id}`,
          { method: "DELETE" }
        );

        const result = await response.json();

        if (result.success) {
          navigate(-1);
        } else {
          setPopupMessage(result.error || "Failed to delete equipment.");
          setShowPopup(true);
        }
      } catch (error) {
<<<<<<< HEAD
=======
        console.error("Failed to delete equipment:", error);
>>>>>>> 5070b134
        setPopupMessage("An error occurred while deleting the equipment.");
        setShowPopup(true);
      }
    }
  };

  return (
    <SidebarProvider>
      <div className="flex h-screen">
        {/* Conditional sidebar rendering */}
        {isAdmin ? <AdminAppSidebar /> : <AppSidebar />}

        {/* Main content area */}
        <main className="flex-grow p-6 overflow-auto">
          <div className="max-w-3xl mx-auto">
            <div className="mb-6">
              <Button
                variant="outline"
                onClick={() => navigate("/dashboard/equipments")}
                className="flex items-center gap-2 text-gray-600 hover:text-gray-800"
              >
                <ArrowLeft className="h-4 w-4" />
                Back to Equipments
              </Button>
            </div>
            {showPopup && (
              <div className="fixed top-4 right-4 p-4 bg-green-500 text-white rounded-lg shadow-lg">
                {popupMessage}
              </div>
            )}

            <Card className="mt-6">
              <div className="flex items-center justify-between">
                <CardHeader>
                  <CardTitle className="text-2xl">{equipment.name}</CardTitle>
                  <CardDescription>{equipment.description}</CardDescription>
                </CardHeader>
                {currentUserRole && currentUserRole.roleName === "Admin" && (
                  <Button
                    className="bg-red-600 text-white w-max mr-5"
                    onClick={handleDelete}
                  >
                    Delete
                  </Button>
                )}
              </div>

              <CardContent>
                <div className="flex gap-2">
                  <Badge variant="outline">
                    {equipment.availability ? "Available" : "Unavailable"}
                  </Badge>
                </div>

                <Separator className="my-6" />

                {/* Book + Edit Equipment */}
                <div className="flex gap-4">
                  <Button
                    className="flex-[3] bg-yellow-500 text-white"
                    onClick={handleBooking}
                    disabled={!equipment.availability}
                  >
                    {equipment.availability ? "Book Equipment" : "Unavailable"}
                  </Button>

                  {currentUserRole && currentUserRole.roleName === "Admin" && (
                    <Button
                      className="flex-[1] bg-slate-600 text-white"
                      onClick={handleEditing}
                    >
                      Edit
                    </Button>
                  )}
                </div>

                <Separator className="my-6" />

                <h2 className="text-lg font-semibold">Usage Policy</h2>
                <p className="text-gray-600">
                  Ensure proper handling of equipment. Misuse may lead to
                  restrictions on further bookings.
                </p>
              </CardContent>
            </Card>
          </div>
        </main>
      </div>
    </SidebarProvider>
  );
}<|MERGE_RESOLUTION|>--- conflicted
+++ resolved
@@ -29,12 +29,7 @@
 }) {
   const currentUserRole = await getRoleUser(request);
   const equipmentId = parseInt(params.id);
-<<<<<<< HEAD
   const slots = await getAvailableSlots(equipmentId)
-=======
-  equipmentId;
-  const slots = await getAvailableSlots(equipmentId);
->>>>>>> 5070b134
   const equipment = await getEquipmentById(equipmentId);
   if (!equipment) {
     throw new Response("Equipment not found", { status: 404 });
@@ -89,10 +84,7 @@
           setShowPopup(true);
         }
       } catch (error) {
-<<<<<<< HEAD
-=======
         console.error("Failed to delete equipment:", error);
->>>>>>> 5070b134
         setPopupMessage("An error occurred while deleting the equipment.");
         setShowPopup(true);
       }
