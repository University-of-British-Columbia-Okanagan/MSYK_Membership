--- conflicted
+++ resolved
@@ -137,7 +137,6 @@
   }
 
   if (equipmentId && userId && isEquipmentBooking === "true") {
-<<<<<<< HEAD
     try {
         let equipment = await getEquipmentById(Number(equipmentId));
         await sendEmailConfirmation(user.email, "equipment", {
@@ -146,10 +145,7 @@
       } catch (emailConfirmationFailedError) {
         console.error("Email confirmation failed:", emailConfirmationFailedError);
       }
-=======
     const paymentIntentId = session.payment_intent as string;
-
->>>>>>> 6103eaac
     return new Response(
       JSON.stringify({
         success: true,
