--- conflicted
+++ resolved
@@ -82,21 +82,12 @@
 
   try {
     await updateMembershipPlan(Number(params.planId), {
-<<<<<<< HEAD
-      title: rawValues.title,
-      description: rawValues.description,
-      price: rawValues.price,
-      price3Months: rawValues.price3Months,
-      price6Months: rawValues.price6Months,
-      priceYearly: rawValues.priceYearly,
-=======
       title: parsed.data.title,
       description: parsed.data.description,
       price: parsed.data.price,
       price3Months: parsed.data.price3Months ?? null,
       price6Months: parsed.data.price6Months ?? null,
       priceYearly: parsed.data.priceYearly ?? null,
->>>>>>> 0a1e9e42
       features: featuresJson,
       needAdminPermission: (rawValues.needAdminPermission as boolean) ?? false,
     });
@@ -125,11 +116,7 @@
       price3Months: membershipPlan.price3Months ?? null,
       price6Months: membershipPlan.price6Months ?? null,
       priceYearly: membershipPlan.priceYearly ?? null,
-<<<<<<< HEAD
-      features: membershipPlan.feature || [],
-=======
       features: (membershipPlan.feature as any) || [],
->>>>>>> 0a1e9e42
     },
   });
 
@@ -165,180 +152,6 @@
               </div>
             )}
 
-<<<<<<< HEAD
-            <Form {...form}>
-              <form method="post">
-                <FormField
-                  control={form.control}
-                  name="title"
-                  render={({ field }) => (
-                    <FormItem>
-                      <FormLabel>
-                        Title <span className="text-red-500">*</span>
-                      </FormLabel>
-                      <FormControl>
-                        <Input placeholder="Membership Title" {...field} className="w-full lg:w-[500px]" />
-                      </FormControl>
-                      <FormMessage>{actionData?.errors?.title}</FormMessage>
-                    </FormItem>
-                  )}
-                />
-
-                <FormField
-                  control={form.control}
-                  name="description"
-                  render={({ field }) => (
-                    <FormItem>
-                      <FormLabel>
-                        Description <span className="text-red-500">*</span>
-                      </FormLabel>
-                      <FormControl>
-                        <Textarea placeholder="Membership Description" {...field} className="w-full" rows={5} />
-                      </FormControl>
-                      <FormMessage>{actionData?.errors?.description}</FormMessage>
-                    </FormItem>
-                  )}
-                />
-
-                <FormField
-                  control={form.control}
-                  name="price"
-                  render={({ field }) => (
-                    <FormItem>
-                      <FormLabel>
-                        Monthly Price <span className="text-red-500">*</span>
-                      </FormLabel>
-                      <FormControl>
-                        <Input type="number" placeholder="Price" {...field} step="0.01" className="w-full" />
-                      </FormControl>
-                      <FormMessage>{actionData?.errors?.price}</FormMessage>
-                    </FormItem>
-                  )}
-                />
-
-                <div className="mt-6 space-y-4">
-                  <FormField
-                    control={form.control}
-                    name="price3Months"
-                    render={({ field }) => (
-                      <FormItem>
-                        <FormLabel>Quarterly Price</FormLabel>
-                        <FormControl>
-                          <Input
-                            type="number"
-                            placeholder="Enter quarterly price"
-                            {...field}
-                            value={field.value ?? ""}
-                            onChange={(e) =>
-                              field.onChange(
-                                e.target.value === ""
-                                  ? null
-                                  : parseFloat(e.target.value)
-                              )
-                            }
-                          />
-                        </FormControl>
-                        <FormMessage>{actionData?.errors?.price3Months}</FormMessage>
-                      </FormItem>
-                    )}
-                  />
-
-                  <FormField
-                    control={form.control}
-                    name="price6Months"
-                    render={({ field }) => (
-                      <FormItem>
-                        <FormLabel>6-Month Price</FormLabel>
-                        <FormControl>
-                          <Input
-                            type="number"
-                            placeholder="Enter 6-month price"
-                            {...field}
-                            value={field.value ?? ""}
-                            onChange={(e) =>
-                              field.onChange(
-                                e.target.value === ""
-                                  ? null
-                                  : parseFloat(e.target.value)
-                              )
-                            }
-                          />
-                        </FormControl>
-                        <FormMessage>{actionData?.errors?.price6Months}</FormMessage>
-                      </FormItem>
-                    )}
-                  />
-
-                  <FormField
-                    control={form.control}
-                    name="priceYearly"
-                    render={({ field }) => (
-                      <FormItem>
-                        <FormLabel>Yearly Price</FormLabel>
-                        <FormControl>
-                          <Input
-                            type="number"
-                            placeholder="Enter yearly price"
-                            {...field}
-                            value={field.value ?? ""}
-                            onChange={(e) =>
-                              field.onChange(
-                                e.target.value === ""
-                                  ? null
-                                  : parseFloat(e.target.value)
-                              )
-                            }
-                          />
-                        </FormControl>
-                        <FormMessage>{actionData?.errors?.priceYearly}</FormMessage>
-                      </FormItem>
-                    )}
-                  />
-                </div>
-
-                {features.map((feature, index) => (
-                  <FormField
-                    control={form.control}
-                    name="features"
-                    key={index}
-                    render={() => (
-                      <FormItem>
-                        <FormLabel>
-                          Feature {index + 1} <span className="text-red-500">*</span>
-                        </FormLabel>
-                        <FormControl>
-                          <div className="mb-4">
-                            <Textarea
-                              name="features"
-                              value={feature}
-                              onChange={(e) => handleFeatureChange(index, e.target.value)}
-                              placeholder="Enter feature"
-                              className="w-full"
-                              rows={5}
-                            />
-                          </div>
-                        </FormControl>
-                        <FormMessage>{actionData?.errors?.features}</FormMessage>
-                      </FormItem>
-                    )}
-                  />
-                ))}
-
-                <div className="flex items-center gap-2">
-                  <Button type="button" onClick={addFeatureField} className="mt-4 items-center bg-indigo-600 text-white px-4 py-2 rounded-md shadow hover:bg-indigo-700 transition">
-                    +
-                  </Button>
-                  <Button type="button" onClick={removeLastFeatureField} className="mt-4 items-center bg-indigo-600 text-white px-4 py-2 rounded-md shadow hover:bg-indigo-700 transition" disabled={features.length <= 1}>
-                    -
-                  </Button>
-                </div>
-
-                <Button type="submit" className="mt-4 w-full bg-indigo-600 text-white px-4 py-2 rounded-md shadow hover:bg-indigo-700 transition">
-                  Confirm
-                </Button>
-              </form>
-            </Form>
-=======
             <MembershipPlanForm
               mode="edit"
               form={form}
@@ -357,7 +170,6 @@
                 membershipPlan.price3Months || membershipPlan.price6Months || membershipPlan.priceYearly
               )}
             />
->>>>>>> 0a1e9e42
           </div>
         </main>
       </div>
