import React, { useState, useMemo } from "react";
import {
  Form,
  useLoaderData,
  useActionData,
  redirect,
  useSubmit,
} from "react-router-dom";
import { SidebarProvider } from "@/components/ui/sidebar";
import AdminAppSidebar from "~/components/ui/Dashboard/Adminsidebar";
import {
  Card,
  CardContent,
  CardDescription,
  CardFooter,
  CardHeader,
  CardTitle,
} from "@/components/ui/card";
import { Input } from "@/components/ui/input";
import { Button } from "@/components/ui/button";
import { Label } from "@/components/ui/label";
import { Settings, Save, AlertCircle } from "lucide-react";
import { Alert, AlertDescription, AlertTitle } from "@/components/ui/alert";
import {
  updateAdminSetting,
  getWorkshopVisibilityDays,
  updateWorkshopCutoff,
  getEquipmentVisibilityDays,
  getPlannedClosures,
  updatePlannedClosures,
  getAdminSetting,
  getPastWorkshopVisibility,
} from "~/models/admin.server";
import {
  getLevel3ScheduleRestrictions,
  getLevel4UnavailableHours,
  getAllEquipmentCancellations,
  updateEquipmentCancellationResolved,
} from "~/models/equipment.server";
import {
  getWorkshops,
  getAllWorkshopCancellations,
  updateWorkshopCancellationResolved,
  getWorkshopOccurrencesByConnectId,
} from "~/models/workshop.server";
import { getRoleUser } from "~/utils/session.server";
import {
  Table,
  TableBody,
  TableCaption,
  TableCell,
  TableHead,
  TableHeader,
  TableRow,
} from "@/components/ui/table";
import { Tabs, TabsContent, TabsList, TabsTrigger } from "@/components/ui/tabs";
import { Edit2, Check, X } from "lucide-react";
import { FiSearch } from "react-icons/fi";
import {
  updateUserRole,
  updateUserAllowLevel,
  getAllUsersWithVolunteerStatus,
  updateUserVolunteerStatus,
} from "~/models/user.server";
import {
  ShadTable,
  type ColumnDefinition,
} from "~/components/ui/Dashboard/ShadTable";
import { ConfirmButton } from "~/components/ui/Dashboard/ConfirmButton";
import {
  AlertDialog,
  AlertDialogAction,
  AlertDialogContent,
  AlertDialogDescription,
  AlertDialogFooter,
  AlertDialogHeader,
  AlertDialogTitle,
  AlertDialogCancel,
} from "@/components/ui/alert-dialog";
import { logger } from "~/logging/logger";
import { listCalendars, isGoogleConnected } from "~/utils/googleCalendar.server";
import {
  getAllVolunteerHours,
  updateVolunteerHourStatus,
  getRecentVolunteerHourActions,
} from "~/models/profile.server";
import {
  Tooltip,
  TooltipContent,
  TooltipProvider,
  TooltipTrigger,
} from "@/components/ui/tooltip";

export async function loader({ request }: { request: Request }) {
  // Check if user is admin
  const roleUser = await getRoleUser(request);
  if (!roleUser || roleUser.roleName.toLowerCase() !== "admin") {
    logger.warn(`Unauthorized access attempt to admin settings page`, {
      userId: roleUser?.userId ?? "unknown",
      role: roleUser?.roleName ?? "none",
      url: request.url,
    });
    return redirect("/dashboard/user");
  }

  // Load current settings
  const workshopVisibilityDays = await getWorkshopVisibilityDays();
  const pastWorkshopVisibility = await getPastWorkshopVisibility();
  const equipmentVisibilityDays = await getEquipmentVisibilityDays();
  const plannedClosures = await getPlannedClosures();
  const maxEquipmentSlotsPerDay = await getAdminSetting(
    "max_number_equipment_slots_per_day",
    "4"
  );
  const maxEquipmentSlotsPerWeek = await getAdminSetting(
    "max_number_equipment_slots_per_week",
    "14"
  );
  const gstPercentage = await getAdminSetting("gst_percentage", "5");

  const workshopsRaw = await getWorkshops();
  // Process workshops to determine which have active occurrences
  const now = new Date();
  const workshops = workshopsRaw.map((workshop) => {
    // A workshop is considered active if it has at least one occurrence in the future
    const hasActiveOccurrences = workshop.occurrences.some(
      (occ: any) => new Date(occ.startDate) > now && occ.status === "active"
    );

    return {
      ...workshop,
      hasActiveOccurrences,
    };
  });

  // Fetch all users for the user management tab
  const users = await getAllUsersWithVolunteerStatus();

  const level3Schedule = await getLevel3ScheduleRestrictions();
  const level4UnavailableHours = await getLevel4UnavailableHours();

  const allVolunteerHours = await getAllVolunteerHours();
  const recentVolunteerActions = await getRecentVolunteerHourActions(50);

  const workshopCancellations = await getAllWorkshopCancellations();
  const enhancedWorkshopCancellations = await Promise.all(
    workshopCancellations.map(async (cancellation) => {
      if (cancellation.workshopOccurrence.connectId) {
        // This is a multi-day workshop, fetch all occurrences
        const allOccurrences = await getWorkshopOccurrencesByConnectId(
          cancellation.workshopId,
          cancellation.workshopOccurrence.connectId
        );
        return {
          ...cancellation,
          allOccurrences,
        };
      }
      return cancellation;
    })
  );

<<<<<<< HEAD
  const equipmentCancellations = await getAllEquipmentCancellations();
=======
  // Google Calendar config for integrations tab
  const googleConnected = await isGoogleConnected();
  const googleCalendarId = await getAdminSetting("google_calendar_id", "");
  const googleTimezone = await getAdminSetting(
    "google_calendar_timezone",
    "America/Yellowknife"
  );
  let googleCalendars: Array<{ id: string; summary: string }> = [];
  if (googleConnected) {
    try {
      const cals = await listCalendars();
      googleCalendars = cals.map((c) => ({ id: c.id, summary: c.summary }));
    } catch (e) {
      logger.error(`Failed to list Google calendars: ${String(e)}`);
    }
  }
>>>>>>> f0debe5c

  // Log successful load
  logger.info(
    `[User: ${roleUser.userId}] Admin settings page loaded successfully`,
    {
      url: request.url,
      workshopCount: workshops.length,
      userCount: users.length,
      plannedClosuresCount: plannedClosures.length,
    }
  );

  // Return settings to the component
  return {
    roleUser,
    settings: {
      workshopVisibilityDays,
      pastWorkshopVisibility,
      equipmentVisibilityDays,
      level3Schedule,
      level4UnavailableHours,
      plannedClosures,
      maxEquipmentSlotsPerDay: parseInt(maxEquipmentSlotsPerDay, 10),
      maxEquipmentSlotsPerWeek: parseInt(maxEquipmentSlotsPerWeek, 10),
      gstPercentage: parseFloat(gstPercentage),
    },
    workshops,
    users,
    volunteerHours: allVolunteerHours,
    recentVolunteerActions,
    workshopCancellations: enhancedWorkshopCancellations,
<<<<<<< HEAD
    equipmentCancellations,
=======
    google: {
      connected: googleConnected,
      selectedCalendarId: googleCalendarId,
      timezone: googleTimezone,
      calendars: googleCalendars,
    },
>>>>>>> f0debe5c
  };
}

export async function action({ request }: { request: Request }) {
  const formData = await request.formData();
  const actionType = formData.get("actionType");
  const roleUser = await getRoleUser(request);

  if (!roleUser || roleUser.roleName.toLowerCase() !== "admin") {
    logger.warn("Unauthorized settings action attempt", {
      userId: roleUser?.userId ?? "unknown",
      url: request.url,
      actionType,
    });
    throw new Response("Not Authorized", { status: 419 });
  }

  if (actionType === "updateSettings") {
    try {
      // Get values from form
      const workshopVisibilityDays = formData.get("workshopVisibilityDays");
      const pastWorkshopVisibility = formData.get("pastWorkshopVisibility");
      const equipmentVisibilityDays = formData.get("equipmentVisibilityDays");
      const settingType = formData.get("settingType");

      // Update workshop visibility days
      if (settingType === "workshop" && workshopVisibilityDays) {
        await updateAdminSetting(
          "workshop_visibility_days",
          workshopVisibilityDays.toString(),
          "Number of days to show future workshop dates"
        );
      }

      if (settingType === "pastWorkshop" && pastWorkshopVisibility) {
        await updateAdminSetting(
          "past_workshop_visibility",
          pastWorkshopVisibility.toString(),
          "Number of days in the past to show entire workshops (in past events section as of 7/14/2025)"
        );
      }

      // Update equipment visibility days
      if (settingType === "equipment" && equipmentVisibilityDays) {
        await updateAdminSetting(
          "equipment_visible_registrable_days",
          equipmentVisibilityDays.toString(),
          "Number of days to show future equipment booking slots"
        );
      }

      if (settingType === "level3Schedule") {
        const scheduleData = formData.get("level3Schedule");
        if (scheduleData) {
          await updateAdminSetting(
            "level3_start_end_hours",
            scheduleData.toString(),
            "Configurable start and end hours for level 3 users to book equipment on each day of the week"
          );
        }
      }

      if (settingType === "level4UnavailableHours") {
        const unavailableData = formData.get("level4UnavailableHours");
        if (unavailableData) {
          await updateAdminSetting(
            "level4_unavaliable_hours",
            unavailableData.toString(),
            "Hours when level 4 users cannot book equipment. If start > end, it represents a period that crosses midnight."
          );
        }
      }

      if (settingType === "maxEquipmentSlotsPerDay") {
        const maxSlotsData = formData.get("maxEquipmentSlotsPerDay");
        if (maxSlotsData) {
          await updateAdminSetting(
            "max_number_equipment_slots_per_day",
            maxSlotsData.toString(),
            "Maximum number of 30-minute slots a user can book equipment per day"
          );
        }
      }

      if (settingType === "maxEquipmentSlotsPerWeek") {
        const maxSlotsWeekData = formData.get("maxEquipmentSlotsPerWeek");
        if (maxSlotsWeekData) {
          await updateAdminSetting(
            "max_number_equipment_slots_per_week",
            maxSlotsWeekData.toString(),
            "Maximum number of 30-minute slots a user can book equipment per week"
          );
        }
      }

      if (settingType === "gstPercentage") {
        const gstData = formData.get("gstPercentage");
        if (gstData) {
          await updateAdminSetting(
            "gst_percentage",
            gstData.toString(),
            "GST/HST tax percentage applied to all payments in Canada"
          );
        }
      }

      return {
        success: true,
        message: "Settings updated successfully",
      };
    } catch (error) {
      logger.error(`Error updating settings: ${error}`, {
        userId: roleUser.userId,
        url: request.url,
        actionType,
      });
      return {
        success: false,
        message: "Failed to update settings",
      };
    }
  }

  if (actionType === "googleCalendarSave") {
    const selectedId = formData.get("googleCalendarId");
    const tz = formData.get("googleTimezone") || "America/Yellowknife";
    try {
      if (selectedId) {
        await updateAdminSetting("google_calendar_id", String(selectedId));
      }
      await updateAdminSetting("google_calendar_timezone", String(tz));
      return { success: true, message: "Google Calendar settings saved" };
    } catch (error) {
      logger.error(`Error saving Google Calendar settings: ${error}`, {
        url: request.url,
      });
      return { success: false, message: "Failed to save Google Calendar settings" };
    }
  }

  if (actionType === "updateCutoff") {
    try {
      const workshopId = Number(formData.get("workshopId"));
      const cutoffMinutes = Number(formData.get("cutoffMinutes"));

      if (!workshopId || isNaN(cutoffMinutes)) {
        return {
          success: false,
          message: "Invalid workshop ID or cutoff value",
        };
      }

      await updateWorkshopCutoff(workshopId, cutoffMinutes);

      logger.info(
        `[User: ${roleUser.userId}] Updated cutoff for workshop ${workshopId}`,
        {
          url: request.url,
          cutoffMinutes,
        }
      );

      return {
        success: true,
        message: "Workshop registration cutoff updated successfully",
        workshopId,
      };
    } catch (error) {
      logger.error(`Error updating workshop cutoff: ${error}`, {
        userId: roleUser.userId,
        url: request.url,
      });
      return {
        success: false,
        message: "Failed to update workshop cutoff",
      };
    }
  }

  if (actionType === "updateUserRole") {
    const userId = formData.get("userId");
    const newRoleId = formData.get("newRoleId");
    try {
      await updateUserRole(Number(userId), String(newRoleId));

      logger.info(
        `[User: ${roleUser.userId}] Updated role for user ${userId} to ${newRoleId}`,
        {
          url: request.url,
        }
      );

      return {
        success: true,
        message: "User role updated successfully",
      };
    } catch (error) {
      logger.error(`Error updating user role: ${error}`, {
        userId: roleUser.userId,
        url: request.url,
      });
      return {
        success: false,
        message: "Failed to update user role",
      };
    }
  }

  if (actionType === "updateAllowLevel4") {
    const userId = formData.get("userId");
    const allowLevel4 = formData.get("allowLevel4");
    try {
      await updateUserAllowLevel(Number(userId), allowLevel4 === "true");

      logger.info(
        `[User: ${roleUser.userId}] Updated level 4 access for user ${userId} to ${allowLevel4}`,
        {
          url: request.url,
        }
      );

      return {
        success: true,
        message: "User permissions updated successfully",
      };
    } catch (error) {
      logger.error(`Error updating allowLevel4: ${error}`, {
        userId: roleUser.userId,
        url: request.url,
      });
      return {
        success: false,
        message: "Failed to update user permissions",
      };
    }
  }

  if (actionType === "updatePlannedClosures") {
    try {
      const closuresData = formData.get("closures");
      if (closuresData) {
        await updatePlannedClosures(JSON.parse(closuresData.toString()));
      }

      logger.info(`[User: ${roleUser.userId}] Updated planned closures`, {
        url: request.url,
      });

      return {
        success: true,
        message: "Planned closures updated successfully",
      };
    } catch (error) {
      logger.error(`Error updating planned closures: ${error}`, {
        userId: roleUser.userId,
        url: request.url,
      });
      return {
        success: false,
        message: "Failed to update planned closures",
      };
    }
  }

  if (actionType === "updateVolunteerStatus") {
    const userId = formData.get("userId");
    const isVolunteer = formData.get("isVolunteer");
    try {
      await updateUserVolunteerStatus(Number(userId), isVolunteer === "true");

      logger.info(
        `[User: ${roleUser.userId}] Updated volunteer status for user ${userId} to ${isVolunteer}`,
        {
          url: request.url,
        }
      );

      return {
        success: true,
        message: "Volunteer status updated successfully",
      };
    } catch (error) {
      logger.error(`Error updating volunteer status: ${error}`, {
        userId: roleUser.userId,
        url: request.url,
      });
      return {
        success: false,
        message: "Failed to update volunteer status",
      };
    }
  }

  if (actionType === "updateVolunteerHourStatus") {
    const hourId = formData.get("hourId");
    const newStatus = formData.get("newStatus");
    try {
      await updateVolunteerHourStatus(Number(hourId), String(newStatus));

      logger.info(
        `[User: ${roleUser.userId}] Updated volunteer hour status for hour ${hourId} to ${newStatus}`,
        {
          url: request.url,
        }
      );

      return {
        success: true,
        message: "Volunteer hour status updated successfully",
      };
    } catch (error) {
      logger.error(`Error updating volunteer hour status: ${error}`, {
        userId: roleUser.userId,
        url: request.url,
      });
      return {
        success: false,
        message: "Failed to update volunteer hour status",
      };
    }
  }

  if (actionType === "updateWorkshopCancellationResolved") {
    const cancellationId = formData.get("cancellationId");
    const resolved = formData.get("resolved");
    try {
      await updateWorkshopCancellationResolved(
        Number(cancellationId),
        resolved === "true"
      );

      logger.info(
        `[User: ${roleUser.userId}] Updated workshop cancellation resolved status for cancellation ${cancellationId} to ${resolved}`,
        {
          url: request.url,
        }
      );

      return {
        success: true,
        message: "Workshop cancellation status updated successfully",
      };
    } catch (error) {
      logger.error(`Error updating workshop cancellation status: ${error}`, {
        userId: roleUser.userId,
        url: request.url,
      });
      return {
        success: false,
        message: "Failed to update workshop cancellation status",
      };
    }
  }

  if (actionType === "updateEquipmentCancellationResolved") {
    const cancellationId = Number(formData.get("cancellationId"));
    const resolved = formData.get("resolved") === "true";

    try {
      await updateEquipmentCancellationResolved(cancellationId, resolved);
      return redirect("/dashboard/admin/settings?tab=cancelledEvents");
    } catch (error) {
      return {
        errors: {
          message: "Failed to update cancellation status",
        },
      };
    }
  }

  logger.warn(`[User: ${roleUser.userId}] Unknown actionType: ${actionType}`, {
    url: request.url,
  });

  return null;
}

/**
 * RoleControl component:
 * - Displays the user's current role level (read-only).
 * - If the user's roleLevel is 3, it shows a button:
 *    - "Allow Level 4" if allowLevel4 is false.
 *    - "Revoke Level 4" if allowLevel4 is true.
 * The ConfirmButton calls the updateAllowLevel4 action which now updates both allowLevel4 and roleLevel.
 */
function RoleControl({
  user,
}: {
  user: { id: number; roleLevel: number; allowLevel4: boolean };
}) {
  const [allowLevel4, setAllowLevel4] = useState<boolean>(user.allowLevel4);
  const submit = useSubmit();

  const updateAllow = (newAllow: boolean) => {
    const formData = new FormData();
    formData.append("actionType", "updateAllowLevel4");
    formData.append("userId", user.id.toString());
    formData.append("allowLevel4", newAllow.toString());
    submit(formData, { method: "post" });
    setAllowLevel4(newAllow);
  };

  return (
    <div className="flex items-center gap-2">
      <span className="font-semibold">{user.roleLevel}</span>
      {allowLevel4 ? (
        <ConfirmButton
          confirmTitle="Confirm Revoke Level 4"
          confirmDescription="Are you sure you want to revoke Level 4 for this user? This will remove the extra privileges."
          onConfirm={() => updateAllow(false)}
          buttonLabel="Revoke Level 4"
          buttonClassName="bg-red-500 hover:bg-red-600 text-white"
        />
      ) : (
        user.roleLevel === 3 && (
          <ConfirmButton
            confirmTitle="Confirm Enable Level 4"
            confirmDescription="Are you sure you want to enable Level 4 for this user? This will grant extra privileges."
            onConfirm={() => updateAllow(true)}
            buttonLabel="Allow Level 4"
            buttonClassName="bg-green-500 hover:bg-green-600 text-white"
          />
        )
      )}
    </div>
  );
}

// For volunteer control, this component allows toggling volunteer status
function VolunteerControl({
  user,
}: {
  user: {
    id: number;
    isVolunteer: boolean;
    volunteerSince: Date | null;
    volunteerHistory?: Array<{
      id: number;
      volunteerStart: Date;
      volunteerEnd: Date | null;
    }>;
  };
}) {
  // Use the actual data from the server instead of maintaining separate state
  const isActuallyVolunteer = user.isVolunteer;

  const [isVolunteer, setIsVolunteer] = useState<boolean>(isActuallyVolunteer);
  const [showConfirmDialog, setShowConfirmDialog] = useState<boolean>(false);
  const [pendingStatus, setPendingStatus] = useState<boolean>(false);
  const submit = useSubmit();

  // Update local state when the actual data changes (important for pagination)
  React.useEffect(() => {
    setIsVolunteer(isActuallyVolunteer);
  }, [isActuallyVolunteer, user.id]); // Include user.id to reset when user changes

  const updateVolunteerStatus = (newStatus: boolean) => {
    const formData = new FormData();
    formData.append("actionType", "updateVolunteerStatus");
    formData.append("userId", user.id.toString());
    formData.append("isVolunteer", newStatus.toString());
    submit(formData, { method: "post" });
    setIsVolunteer(newStatus);
    setShowConfirmDialog(false);
  };

  const handleCheckboxChange = (checked: boolean) => {
    setPendingStatus(checked);
    setShowConfirmDialog(true);
  };

  return (
    <div className="flex items-center">
      <input
        type="checkbox"
        checked={isVolunteer}
        onChange={(e) => handleCheckboxChange(e.target.checked)}
        className="h-4 w-4 rounded border-gray-300 text-yellow-500 focus:ring-yellow-500"
        id={`volunteer-${user.id}`}
      />
      <label
        htmlFor={`volunteer-${user.id}`}
        className="ml-2 text-sm text-gray-600"
      >
        Volunteer
      </label>

      <AlertDialog open={showConfirmDialog} onOpenChange={setShowConfirmDialog}>
        <AlertDialogContent>
          <AlertDialogHeader>
            <AlertDialogTitle>
              {pendingStatus
                ? "Start Volunteer Period"
                : "End Volunteer Period"}
            </AlertDialogTitle>
            <AlertDialogDescription>
              {pendingStatus
                ? "Are you sure you want to start a new volunteer period for this user? This will mark them as an active volunteer."
                : "Are you sure you want to end the volunteer period for this user? This will mark their current volunteer period as ended."}
            </AlertDialogDescription>
          </AlertDialogHeader>
          <AlertDialogFooter>
            <AlertDialogCancel onClick={() => setShowConfirmDialog(false)}>
              Cancel
            </AlertDialogCancel>
            <AlertDialogAction
              onClick={() => updateVolunteerStatus(pendingStatus)}
            >
              {pendingStatus ? "Start Volunteer" : "End Volunteer"}
            </AlertDialogAction>
          </AlertDialogFooter>
        </AlertDialogContent>
      </AlertDialog>
    </div>
  );
}

// For settings that need pagination, this component provides a simple pagination UI
function Pagination({
  currentPage,
  totalPages,
  onPageChange,
  maxVisiblePages = 10,
}: {
  currentPage: number;
  totalPages: number;
  onPageChange: (page: number) => void;
  maxVisiblePages?: number;
}) {
  const getVisiblePageNumbers = () => {
    // If total pages is less than or equal to max visible, show all
    if (totalPages <= maxVisiblePages) {
      return Array.from({ length: totalPages }, (_, i) => i + 1);
    }

    const delta = Math.floor(maxVisiblePages / 2) - 1;
    const range = [];
    const rangeWithDots = [];

    for (
      let i = Math.max(2, currentPage - delta);
      i <= Math.min(totalPages - 1, currentPage + delta);
      i++
    ) {
      range.push(i);
    }

    if (currentPage - delta > 2) {
      rangeWithDots.push(1, "...");
    } else {
      rangeWithDots.push(1);
    }

    rangeWithDots.push(...range);

    if (currentPage + delta < totalPages - 1) {
      rangeWithDots.push("...", totalPages);
    } else if (totalPages > 1) {
      rangeWithDots.push(totalPages);
    }

    return rangeWithDots;
  };

  if (totalPages <= 1) return null;

  return (
    <div className="flex items-center justify-center space-x-2 mt-4">
      <Button
        variant="outline"
        size="sm"
        onClick={() => onPageChange(currentPage - 1)}
        disabled={currentPage === 1}
        className="px-3 py-1"
      >
        Previous
      </Button>

      {getVisiblePageNumbers().map((page, index) => (
        <React.Fragment key={index}>
          {page === "..." ? (
            <span className="px-2 py-1 text-gray-500">...</span>
          ) : (
            <Button
              variant={currentPage === page ? "default" : "outline"}
              size="sm"
              onClick={() => onPageChange(page as number)}
              className={`px-3 py-1 ${
                currentPage === page
                  ? "bg-yellow-500 hover:bg-yellow-600 text-white"
                  : ""
              }`}
            >
              {page}
            </Button>
          )}
        </React.Fragment>
      ))}

      <Button
        variant="outline"
        size="sm"
        onClick={() => onPageChange(currentPage + 1)}
        disabled={currentPage === totalPages}
        className="px-3 py-1"
      >
        Next
      </Button>
    </div>
  );
}

const WorkshopCancellationsPagination = ({
  currentPage,
  totalPages,
  setCurrentPage,
}: {
  currentPage: number;
  totalPages: number;
  setCurrentPage: (page: number) => void;
}) => {
  if (totalPages <= 1) return null;

  return (
    <div className="flex items-center justify-between mt-4">
      <div className="text-sm text-gray-500">
        Page {currentPage} of {totalPages}
      </div>
      <div className="flex items-center space-x-2">
        <Button
          variant="outline"
          size="sm"
          onClick={() => setCurrentPage(Math.max(1, currentPage - 1))}
          disabled={currentPage === 1}
        >
          Previous
        </Button>

        {Array.from({ length: Math.min(totalPages, 5) }, (_, i) => {
          let pageNumber;
          if (totalPages <= 5) {
            pageNumber = i + 1;
          } else if (currentPage <= 3) {
            pageNumber = i + 1;
          } else if (currentPage >= totalPages - 2) {
            pageNumber = totalPages - 4 + i;
          } else {
            pageNumber = currentPage - 2 + i;
          }

          return (
            <Button
              key={pageNumber}
              variant={currentPage === pageNumber ? "default" : "outline"}
              size="sm"
              onClick={() => setCurrentPage(pageNumber)}
              className="w-8 h-8"
            >
              {pageNumber}
            </Button>
          );
        })}

        <Button
          variant="outline"
          size="sm"
          onClick={() => setCurrentPage(Math.min(totalPages, currentPage + 1))}
          disabled={currentPage === totalPages}
        >
          Next
        </Button>
      </div>
    </div>
  );
};

// For volunteer hour status control, this component allows changing the status of volunteer hours
function VolunteerHourStatusControl({
  hour,
}: {
  hour: {
    id: number;
    status: string;
    isResubmission?: boolean;
    user: {
      firstName: string;
      lastName: string;
    };
  };
}) {
  const [status, setStatus] = useState<string>(hour.status);
  // Sync local state with prop changes from server
  React.useEffect(() => {
    setStatus(hour.status);
  }, [hour.status]);

  const [showConfirmDialog, setShowConfirmDialog] = useState<boolean>(false);
  const [pendingNewStatus, setPendingNewStatus] = useState<string>("");
  const submit = useSubmit();

  const updateStatus = (newStatus: string) => {
    const formData = new FormData();
    formData.append("actionType", "updateVolunteerHourStatus");
    formData.append("hourId", hour.id.toString());
    formData.append("newStatus", newStatus);
    submit(formData, { method: "post" });
    // Don't update local state immediately - let the server response handle it
    setShowConfirmDialog(false);
  };

  const handleStatusChange = (newStatus: string) => {
    // If the status is the same, no confirmation needed
    if (newStatus === status) {
      return;
    }

    // Show confirmation for any status change
    setPendingNewStatus(newStatus);
    setShowConfirmDialog(true);
  };

  const getStatusColor = (status: string) => {
    switch (status) {
      case "approved":
        return "bg-green-100 text-green-800";
      case "denied":
        return "bg-red-100 text-red-800";
      case "resolved":
        return "bg-purple-100 text-purple-800";
      default:
        return "bg-yellow-100 text-yellow-800";
    }
  };

  const getStatusDisplayName = (status: string) => {
    return status.charAt(0).toUpperCase() + status.slice(1);
  };

  const getConfirmationMessage = (newStatus: string) => {
    const userName = `${hour.user.firstName} ${hour.user.lastName}`;
    const currentStatusName = getStatusDisplayName(status);
    const newStatusName = getStatusDisplayName(newStatus);

    switch (newStatus) {
      case "approved":
        return `Are you sure you want to change ${userName}'s volunteer hours from ${currentStatusName} to Approved? This will mark their submission as approved.`;
      case "denied":
        return `Are you sure you want to change ${userName}'s volunteer hours from ${currentStatusName} to Denied? This will reject their submission.`;
      case "resolved":
        return `Are you sure you want to change ${userName}'s volunteer hours from ${currentStatusName} to Resolved? This typically means the issue has been addressed.`;
      case "pending":
        return `Are you sure you want to change ${userName}'s volunteer hours from ${currentStatusName} to Pending? This will mark their submission as pending review.`;
      default:
        return `Are you sure you want to change the status from ${currentStatusName} to ${newStatusName}?`;
    }
  };

  const getActionButtonColor = (newStatus: string) => {
    switch (newStatus) {
      case "denied":
        return "bg-red-600 hover:bg-red-700";
      case "approved":
        return "bg-green-600 hover:bg-green-700";
      case "resolved":
        return "bg-purple-600 hover:bg-purple-700";
      case "pending":
        return "bg-yellow-600 hover:bg-yellow-700";
      default:
        return "bg-blue-600 hover:bg-blue-700";
    }
  };

  return (
    <>
      <div className="flex flex-col items-center gap-1">
        <select
          value={status}
          onChange={(e) => handleStatusChange(e.target.value)}
          className={`px-2 py-1 rounded-full text-xs font-medium border-0 text-center ${getStatusColor(
            status
          )}`}
        >
          <option value="pending">Pending</option>
          <option value="approved">Approved</option>
          <option value="denied">Denied</option>
          <option value="resolved">Resolved</option>
        </select>
      </div>

      <AlertDialog open={showConfirmDialog} onOpenChange={setShowConfirmDialog}>
        <AlertDialogContent>
          <AlertDialogHeader>
            <AlertDialogTitle>
              Confirm Status Change to {getStatusDisplayName(pendingNewStatus)}
            </AlertDialogTitle>
            <AlertDialogDescription>
              {getConfirmationMessage(pendingNewStatus)}
            </AlertDialogDescription>
          </AlertDialogHeader>
          <AlertDialogFooter>
            <AlertDialogCancel onClick={() => setShowConfirmDialog(false)}>
              Cancel
            </AlertDialogCancel>
            <AlertDialogAction
              onClick={() => updateStatus(pendingNewStatus)}
              className={getActionButtonColor(pendingNewStatus)}
            >
              Change to {getStatusDisplayName(pendingNewStatus)}
            </AlertDialogAction>
          </AlertDialogFooter>
        </AlertDialogContent>
      </AlertDialog>
    </>
  );
}

function WorkshopCancellationResolvedControl({
  cancellation,
}: {
  cancellation: {
    id: number;
    resolved: boolean;
    user: {
      firstName: string;
      lastName: string;
    };
  };
}) {
  const [resolved, setResolved] = useState<boolean>(cancellation.resolved);
  const [showConfirmDialog, setShowConfirmDialog] = useState<boolean>(false);
  const [pendingStatus, setPendingStatus] = useState<boolean>(false);
  const submit = useSubmit();

  // Update local state when the actual data changes
  React.useEffect(() => {
    setResolved(cancellation.resolved);
  }, [cancellation.resolved, cancellation.id]);

  const updateResolvedStatus = (newStatus: boolean) => {
    const formData = new FormData();
    formData.append("actionType", "updateWorkshopCancellationResolved");
    formData.append("cancellationId", cancellation.id.toString());
    formData.append("resolved", newStatus.toString());
    submit(formData, { method: "post" });
    setResolved(newStatus);
    setShowConfirmDialog(false);
  };

  const handleCheckboxChange = (checked: boolean) => {
    setPendingStatus(checked);
    setShowConfirmDialog(true);
  };

  return (
    <div className="flex items-center">
      <input
        type="checkbox"
        checked={resolved}
        onChange={(e) => handleCheckboxChange(e.target.checked)}
        className="h-4 w-4 rounded border-gray-300 text-green-500 focus:ring-green-500"
        id={`resolved-${cancellation.id}`}
      />
      <label
        htmlFor={`resolved-${cancellation.id}`}
        className="ml-2 text-sm text-gray-600"
      >
        Resolved
      </label>

      <AlertDialog open={showConfirmDialog} onOpenChange={setShowConfirmDialog}>
        <AlertDialogContent>
          <AlertDialogHeader>
            <AlertDialogTitle>
              {pendingStatus ? "Mark as Resolved" : "Mark as Unresolved"}
            </AlertDialogTitle>
            <AlertDialogDescription>
              {pendingStatus
                ? "Are you sure you want to mark this workshop cancellation as resolved? This indicates the user's situation has been dealt with."
                : "Are you sure you want to mark this workshop cancellation as unresolved? This indicates the user's situation still needs attention."}
            </AlertDialogDescription>
          </AlertDialogHeader>
          <AlertDialogFooter>
            <AlertDialogCancel onClick={() => setShowConfirmDialog(false)}>
              Cancel
            </AlertDialogCancel>
            <AlertDialogAction
              onClick={() => updateResolvedStatus(pendingStatus)}
            >
              {pendingStatus ? "Mark Resolved" : "Mark Unresolved"}
            </AlertDialogAction>
          </AlertDialogFooter>
        </AlertDialogContent>
      </AlertDialog>
    </div>
  );
}

const EquipmentCancellationsPagination = ({
  currentPage,
  totalPages,
  setCurrentPage,
}: {
  currentPage: number;
  totalPages: number;
  setCurrentPage: (page: number) => void;
}) => {
  if (totalPages <= 1) return null;

  return (
    <div className="flex items-center justify-between mt-4">
      <div className="text-sm text-gray-500">
        Page {currentPage} of {totalPages}
      </div>
      <div className="flex items-center space-x-2">
        <Button
          variant="outline"
          size="sm"
          onClick={() => setCurrentPage(Math.max(1, currentPage - 1))}
          disabled={currentPage === 1}
        >
          Previous
        </Button>

        {Array.from({ length: Math.min(totalPages, 5) }, (_, i) => {
          let pageNumber;
          if (totalPages <= 5) {
            pageNumber = i + 1;
          } else if (currentPage <= 3) {
            pageNumber = i + 1;
          } else if (currentPage >= totalPages - 2) {
            pageNumber = totalPages - 4 + i;
          } else {
            pageNumber = currentPage - 2 + i;
          }

          return (
            <Button
              key={pageNumber}
              variant={currentPage === pageNumber ? "default" : "outline"}
              size="sm"
              onClick={() => setCurrentPage(pageNumber)}
              className="w-8 h-8"
            >
              {pageNumber}
            </Button>
          );
        })}

        <Button
          variant="outline"
          size="sm"
          onClick={() => setCurrentPage(Math.min(totalPages, currentPage + 1))}
          disabled={currentPage === totalPages}
        >
          Next
        </Button>
      </div>
    </div>
  );
};

function EquipmentCancellationResolvedControl({
  cancellation,
}: {
  cancellation: any;
}) {
  const [isDialogOpen, setIsDialogOpen] = useState(false);
  const submit = useSubmit();

  const handleResolvedToggle = () => {
    const formData = new FormData();
    formData.append("actionType", "updateEquipmentCancellationResolved");
    formData.append("cancellationId", cancellation.id.toString());
    formData.append("resolved", (!cancellation.resolved).toString());

    submit(formData, { method: "post" });
    setIsDialogOpen(false);
  };

  return (
    <>
      <div className="flex items-center">
        <input
          type="checkbox"
          checked={cancellation.resolved}
          onChange={() => setIsDialogOpen(true)}
          className="h-4 w-4 text-blue-600 border-gray-300 rounded focus:ring-blue-500"
        />
        <span className="ml-2 text-sm">Resolved</span>
      </div>

      <AlertDialog open={isDialogOpen} onOpenChange={setIsDialogOpen}>
        <AlertDialogContent>
          <AlertDialogHeader>
            <AlertDialogTitle>
              {cancellation.resolved
                ? "Mark as Unresolved"
                : "Mark as Resolved"}
            </AlertDialogTitle>
            <AlertDialogDescription>
              {cancellation.resolved
                ? "Are you sure you want to mark this equipment cancellation as unresolved? This will move it back to the unresolved list."
                : "Are you sure you want to mark this equipment cancellation as resolved? This indicates that any necessary refunds or actions have been completed."}
            </AlertDialogDescription>
          </AlertDialogHeader>
          <AlertDialogFooter>
            <AlertDialogCancel>Cancel</AlertDialogCancel>
            <AlertDialogAction onClick={handleResolvedToggle}>
              {cancellation.resolved ? "Mark Unresolved" : "Mark Resolved"}
            </AlertDialogAction>
          </AlertDialogFooter>
        </AlertDialogContent>
      </AlertDialog>
    </>
  );
}
export default function AdminSettings() {
  const {
    settings,
    workshops,
    users,
    volunteerHours,
    recentVolunteerActions,
    workshopCancellations,
    equipmentCancellations,
  } = useLoaderData<{
    settings: {
      workshopVisibilityDays: number;
      pastWorkshopVisibility: number;
      equipmentVisibilityDays: number;
      level3Schedule: {
        [day: string]: { start: number; end: number; closed?: boolean };
      };
      level4UnavailableHours: {
        start: number;
        end: number;
      };
      plannedClosures: Array<{
        id: number;
        startDate: string;
        endDate: string;
      }>;
      maxEquipmentSlotsPerDay: number;
      maxEquipmentSlotsPerWeek: number;
      gstPercentage: number;
    };
    workshops: Array<{
      id: number;
      name: string;
      price: number;
      registrationCutoff: number;
      hasActiveOccurrences: boolean;
    }>;
    users: Array<{
      id: number;
      firstName: string;
      lastName: string;
      email: string;
      phone: string;
      trainingCardUserNumber: string;
      roleLevel: number;
      allowLevel4: boolean;
      isVolunteer: boolean;
      volunteerSince: Date | null;
      volunteerHistory?: Array<{
        id: number;
        volunteerStart: Date;
        volunteerEnd: Date | null;
      }>;
    }>;
    volunteerHours: Array<{
      id: number;
      userId: number;
      startTime: string;
      endTime: string;
      description: string | null;
      status: string;
      isResubmission: boolean;
      createdAt: string;
      updatedAt: string;
      user: {
        firstName: string;
        lastName: string;
        email: string;
      };
    }>;
    recentVolunteerActions: Array<{
      id: number;
      userId: number;
      startTime: string;
      endTime: string;
      description: string | null;
      status: string;
      previousStatus: string | null;
      isResubmission: boolean;
      createdAt: string;
      updatedAt: string;
      user: {
        firstName: string;
        lastName: string;
        email: string;
      };
    }>;
    workshopCancellations: Array<{
      id: number;
      userId: number;
      workshopId: number;
      workshopOccurrenceId: number;
      registrationDate: string;
      cancellationDate: string;
      resolved: boolean;
      createdAt: string;
      updatedAt: string;
      stripePaymentIntentId: string | null;
      user: {
        firstName: string;
        lastName: string;
        email: string;
      };
      workshop: {
        id: number;
        name: string;
        type: string;
      };
      workshopOccurrence: {
        id: number;
        startDate: string;
        endDate: string;
        connectId: number | null;
      };
      priceVariation: {
        id: number;
        name: string;
        price: number;
      } | null;
      allOccurrences?: Array<any>;
    }>;
    equipmentCancellations: Array<{
      id: number;
      userId: number;
      equipmentId: number;
      paymentIntentId: string | null;
      totalSlotsBooked: number;
      slotsRefunded: number;
      totalPricePaid: number;
      priceToRefund: number;
      cancellationDate: string;
      eligibleForRefund: boolean;
      resolved: boolean;
      cancelledSlotTimes: Array<{
        startTime: string;
        endTime: string;
        slotId: number;
      }>;
      createdAt: string;
      updatedAt: string;
      user: {
        firstName: string;
        lastName: string;
        email: string;
      };
      equipment: {
        id: number;
        name: string;
        price: number;
      };
    }>;
  }>();

  const actionData = useActionData<{
    success?: boolean;
    message?: string;
  }>();

  const submit = useSubmit();

  const [workshopVisibilityDays, setWorkshopVisibilityDays] = useState(
    settings.workshopVisibilityDays.toString()
  );
  const [pastWorkshopVisibility, setPastWorkshopVisibility] = useState(
    settings.pastWorkshopVisibility.toString()
  );
  const [equipmentVisibilityDays, setEquipmentVisibilityDays] = useState(
    settings.equipmentVisibilityDays.toString()
  );

  const [maxEquipmentSlotsPerDay, setMaxEquipmentSlotsPerDay] = useState({
    value: settings.maxEquipmentSlotsPerDay, // In slots
    unit: "slots",
  });

  const [maxEquipmentSlotsPerWeek, setMaxEquipmentSlotsPerWeek] = useState({
    value: settings.maxEquipmentSlotsPerWeek, // Weekly slots are stored as slot count
    unit: "slots",
  });

  const [gstPercentage, setGstPercentage] = useState(
    settings.gstPercentage.toString()
  );

  const [level3Schedule, setLevel3Schedule] = useState(() => {
    const days = [
      "Sunday",
      "Monday",
      "Tuesday",
      "Wednesday",
      "Thursday",
      "Friday",
      "Saturday",
    ];
    const defaultSchedule = days.reduce(
      (acc, day) => {
        acc[day] = { start: 9, end: 17, closed: false };
        return acc;
      },
      {} as Record<string, { start: number; end: number; closed: boolean }>
    );

    // Merge the default with settings from the server
    return days.reduce((acc, day) => {
      acc[day] = {
        start: settings.level3Schedule[day]?.start ?? 9,
        end: settings.level3Schedule[day]?.end ?? 17,
        closed: settings.level3Schedule[day]?.closed ?? false,
      };
      return acc;
    }, defaultSchedule);
  });
  const [editingDay, setEditingDay] = useState<string | null>(null);

  const [level4UnavailableHours, setLevel4UnavailableHours] = useState({
    start: settings.level4UnavailableHours?.start ?? 0,
    end: settings.level4UnavailableHours?.end ?? 0,
  });
  const [editingLevel4Hours, setEditingLevel4Hours] = useState(false);

  const [editingWorkshop, setEditingWorkshop] = useState<number | null>(null);
  const [cutoffValues, setCutoffValues] = useState<Record<number, number>>({});
  const [cutoffUnits, setCutoffUnits] = useState<Record<number, string>>({});

  const [searchName, setSearchName] = useState("");
  const [currentPage, setCurrentPage] = useState(1);
  const [usersPerPage] = useState(10);

  // Volunteer hours management state
  const [volunteerSearchName, setVolunteerSearchName] = useState("");
  const [volunteerFromDate, setVolunteerFromDate] = useState("");
  const [volunteerFromTime, setVolunteerFromTime] = useState("");
  const [volunteerToDate, setVolunteerToDate] = useState("");
  const [volunteerToTime, setVolunteerToTime] = useState("");
  const [appliedVolunteerFromDate, setAppliedVolunteerFromDate] = useState("");
  const [appliedVolunteerFromTime, setAppliedVolunteerFromTime] = useState("");
  const [appliedVolunteerToDate, setAppliedVolunteerToDate] = useState("");
  const [appliedVolunteerToTime, setAppliedVolunteerToTime] = useState("");
  const [volunteerCurrentPage, setVolunteerCurrentPage] = useState(1);
  const [volunteerHoursPerPage] = useState(10);
  const [actionsCurrentPage, setActionsCurrentPage] = useState(1);
  const [actionsPerPage] = useState(10);

  // Workshop cancellations
  const [unresolvedCurrentPage, setUnresolvedCurrentPage] = useState(1);
  const [resolvedCurrentPage, setResolvedCurrentPage] = useState(1);
  const [workshopCancellationsPerPage] = useState(10);

  // Equipment cancellations pagination
  const [equipmentUnresolvedCurrentPage, setEquipmentUnresolvedCurrentPage] =
    useState(1);
  const [equipmentResolvedCurrentPage, setEquipmentResolvedCurrentPage] =
    useState(1);
  const [equipmentCancellationsPerPage] = useState(10);

  // Unresolved and resolved workshop cancellations
  const unresolvedCancellations = workshopCancellations.filter(
    (cancellation: any) => !cancellation.resolved
  );
  const resolvedCancellations = workshopCancellations.filter(
    (cancellation: any) => cancellation.resolved
  );

  const unresolvedTotalPages = Math.ceil(
    unresolvedCancellations.length / workshopCancellationsPerPage
  );
  const unresolvedStartIndex =
    (unresolvedCurrentPage - 1) * workshopCancellationsPerPage;
  const unresolvedEndIndex =
    unresolvedStartIndex + workshopCancellationsPerPage;
  const paginatedUnresolvedCancellations = unresolvedCancellations.slice(
    unresolvedStartIndex,
    unresolvedEndIndex
  );

  const resolvedTotalPages = Math.ceil(
    resolvedCancellations.length / workshopCancellationsPerPage
  );
  const resolvedStartIndex =
    (resolvedCurrentPage - 1) * workshopCancellationsPerPage;
  const resolvedEndIndex = resolvedStartIndex + workshopCancellationsPerPage;
  const paginatedResolvedCancellations = resolvedCancellations.slice(
    resolvedStartIndex,
    resolvedEndIndex
  );

  // Equipment cancellations pagination logic
  const equipmentUnresolvedCancellations = equipmentCancellations.filter(
    (cancellation: any) => !cancellation.resolved
  );
  const equipmentResolvedCancellations = equipmentCancellations.filter(
    (cancellation: any) => cancellation.resolved
  );

  const equipmentUnresolvedTotalPages = Math.ceil(
    equipmentUnresolvedCancellations.length / equipmentCancellationsPerPage
  );
  const equipmentUnresolvedStartIndex =
    (equipmentUnresolvedCurrentPage - 1) * equipmentCancellationsPerPage;
  const equipmentUnresolvedEndIndex =
    equipmentUnresolvedStartIndex + equipmentCancellationsPerPage;
  const paginatedEquipmentUnresolvedCancellations =
    equipmentUnresolvedCancellations.slice(
      equipmentUnresolvedStartIndex,
      equipmentUnresolvedEndIndex
    );

  const equipmentResolvedTotalPages = Math.ceil(
    equipmentResolvedCancellations.length / equipmentCancellationsPerPage
  );
  const equipmentResolvedStartIndex =
    (equipmentResolvedCurrentPage - 1) * equipmentCancellationsPerPage;
  const equipmentResolvedEndIndex =
    equipmentResolvedStartIndex + equipmentCancellationsPerPage;
  const paginatedEquipmentResolvedCancellations =
    equipmentResolvedCancellations.slice(
      equipmentResolvedStartIndex,
      equipmentResolvedEndIndex
    );

  // Recent actions filters state
  const [actionsSearchName, setActionsSearchName] = useState("");
  const [actionsFromDate, setActionsFromDate] = useState("");
  const [actionsFromTime, setActionsFromTime] = useState("");
  const [actionsToDate, setActionsToDate] = useState("");
  const [actionsToTime, setActionsToTime] = useState("");
  const [appliedActionsFromDate, setAppliedActionsFromDate] = useState("");
  const [appliedActionsFromTime, setAppliedActionsFromTime] = useState("");
  const [appliedActionsToDate, setAppliedActionsToDate] = useState("");
  const [appliedActionsToTime, setAppliedActionsToTime] = useState("");

  // Status filters for volunteer hours
  const [volunteerStatusFilter, setVolunteerStatusFilter] =
    useState<string>("pending");

  // Show only resubmissions
  const [showResubmissionsOnly, setShowResubmissionsOnly] = useState(false);

  // Status filters for recent actions
  const [actionsStatusFilter, setActionsStatusFilter] = useState<string>("all");

  // Filter users by first and last name
  const filteredUsers = useMemo(() => {
    return users.filter((user) => {
      const fullName = `${user.firstName} ${user.lastName}`.toLowerCase();
      return searchName === "" || fullName.includes(searchName.toLowerCase());
    });
  }, [users, searchName]);

  // Sort filtered users by user.id in ascending order
  const sortedFilteredUsers = useMemo(() => {
    return filteredUsers.slice().sort((a, b) => a.id - b.id);
  }, [filteredUsers]);

  // Helper function to generate time options
  const generateVolunteerTimeOptions = () => {
    const options = [];
    for (let hour = 0; hour < 24; hour++) {
      for (let minute of [0, 15, 30, 45]) {
        const formattedHour = hour.toString().padStart(2, "0");
        const formattedMinute = minute.toString().padStart(2, "0");
        options.push(`${formattedHour}:${formattedMinute}`);
      }
    }
    return options;
  };

  // Filter volunteer hours
  const filteredVolunteerHours = useMemo(() => {
    return volunteerHours.filter((hour) => {
      // Name filter
      const fullName =
        `${hour.user.firstName} ${hour.user.lastName}`.toLowerCase();
      const nameMatch =
        volunteerSearchName === "" ||
        fullName.includes(volunteerSearchName.toLowerCase());

      // Status filter
      let statusMatch = true;
      if (showResubmissionsOnly) {
        // When "Show resubmissions and denied hours only" is checked,
        // only show pending resubmissions and denied hours
        statusMatch =
          (hour.status === "pending" && hour.isResubmission) ||
          hour.status === "denied";
      } else {
        // Normal status filtering when checkbox is unchecked
        statusMatch =
          volunteerStatusFilter === "all" ||
          hour.status === volunteerStatusFilter;
      }

      // Date/time range filtering
      let dateTimeMatch = true;
      if (
        appliedVolunteerFromDate &&
        appliedVolunteerFromTime &&
        appliedVolunteerToDate &&
        appliedVolunteerToTime
      ) {
        const entryStartDate = new Date(hour.startTime);
        const fromDateTime = new Date(
          `${appliedVolunteerFromDate}T${appliedVolunteerFromTime}`
        );
        const toDateTime = new Date(
          `${appliedVolunteerToDate}T${appliedVolunteerToTime}`
        );
        dateTimeMatch =
          entryStartDate >= fromDateTime && entryStartDate < toDateTime;
      }

      return nameMatch && statusMatch && dateTimeMatch;
    });
  }, [
    volunteerHours,
    volunteerSearchName,
    volunteerStatusFilter,
    showResubmissionsOnly,
    appliedVolunteerFromDate,
    appliedVolunteerFromTime,
    appliedVolunteerToDate,
    appliedVolunteerToTime,
  ]);

  // Sort and paginate volunteer hours
  const sortedVolunteerHours = useMemo(() => {
    return filteredVolunteerHours
      .slice()
      .sort(
        (a, b) =>
          new Date(b.startTime).getTime() - new Date(a.startTime).getTime()
      );
  }, [filteredVolunteerHours]);

  const volunteerTotalPages = Math.ceil(
    sortedVolunteerHours.length / volunteerHoursPerPage
  );
  const volunteerStartIndex =
    (volunteerCurrentPage - 1) * volunteerHoursPerPage;
  const volunteerEndIndex = volunteerStartIndex + volunteerHoursPerPage;
  const paginatedVolunteerHours = sortedVolunteerHours.slice(
    volunteerStartIndex,
    volunteerEndIndex
  );

  // Filter recent actions
  const filteredRecentActions = useMemo(() => {
    return recentVolunteerActions.filter((action) => {
      // Name filter
      const fullName =
        `${action.user.firstName} ${action.user.lastName}`.toLowerCase();
      const nameMatch =
        actionsSearchName === "" ||
        fullName.includes(actionsSearchName.toLowerCase());

      // Status filter
      const statusMatch =
        actionsStatusFilter === "all" || action.status === actionsStatusFilter;

      // Date/time range filtering
      let dateTimeMatch = true;
      if (
        appliedActionsFromDate &&
        appliedActionsFromTime &&
        appliedActionsToDate &&
        appliedActionsToTime
      ) {
        const entryStartDate = new Date(action.startTime);
        const fromDateTime = new Date(
          `${appliedActionsFromDate}T${appliedActionsFromTime}`
        );
        const toDateTime = new Date(
          `${appliedActionsToDate}T${appliedActionsToTime}`
        );
        dateTimeMatch =
          entryStartDate >= fromDateTime && entryStartDate < toDateTime;
      }

      return nameMatch && statusMatch && dateTimeMatch;
    });
  }, [
    recentVolunteerActions,
    actionsSearchName,
    actionsStatusFilter,
    appliedActionsFromDate,
    appliedActionsFromTime,
    appliedActionsToDate,
    appliedActionsToTime,
  ]);

  // Handle recent actions search
  const handleActionsSearch = () => {
    setAppliedActionsFromDate(actionsFromDate);
    setAppliedActionsFromTime(actionsFromTime);
    setAppliedActionsToDate(actionsToDate);
    setAppliedActionsToTime(actionsToTime);
  };

  // Handle clear actions filters
  const handleClearActionsFilters = () => {
    setActionsSearchName("");
    setActionsStatusFilter("all"); // Reset to default
    setActionsFromDate("");
    setActionsFromTime("");
    setActionsToDate("");
    setActionsToTime("");
    setAppliedActionsFromDate("");
    setAppliedActionsFromTime("");
    setAppliedActionsToDate("");
    setAppliedActionsToTime("");
  };

  // Sort and paginate recent actions
  const sortedRecentActions = useMemo(() => {
    return filteredRecentActions
      .slice()
      .sort(
        (a, b) =>
          new Date(b.updatedAt).getTime() - new Date(a.updatedAt).getTime()
      );
  }, [filteredRecentActions]);

  const actionsTotalPages = Math.ceil(
    sortedRecentActions.length / actionsPerPage
  );
  const actionsStartIndex = (actionsCurrentPage - 1) * actionsPerPage;
  const actionsEndIndex = actionsStartIndex + actionsPerPage;
  const paginatedRecentActions = sortedRecentActions.slice(
    actionsStartIndex,
    actionsEndIndex
  );

  // Handle volunteer hours search
  const handleVolunteerSearch = () => {
    setAppliedVolunteerFromDate(volunteerFromDate);
    setAppliedVolunteerFromTime(volunteerFromTime);
    setAppliedVolunteerToDate(volunteerToDate);
    setAppliedVolunteerToTime(volunteerToTime);
  };

  // Handle clear volunteer filters
  const handleClearVolunteerFilters = () => {
    setVolunteerSearchName("");
    setVolunteerStatusFilter("pending"); // Reset to default
    setShowResubmissionsOnly(false);
    setVolunteerFromDate("");
    setVolunteerFromTime("");
    setVolunteerToDate("");
    setVolunteerToTime("");
    setAppliedVolunteerFromDate("");
    setAppliedVolunteerFromTime("");
    setAppliedVolunteerToDate("");
    setAppliedVolunteerToTime("");
  };

  // Reset pagination when filters change
  React.useEffect(() => {
    setVolunteerCurrentPage(1);
  }, [
    volunteerSearchName,
    volunteerStatusFilter,
    appliedVolunteerFromDate,
    appliedVolunteerFromTime,
    appliedVolunteerToDate,
    appliedVolunteerToTime,
  ]);

  React.useEffect(() => {
    setActionsCurrentPage(1);
  }, [recentVolunteerActions]);

  // Reset actions pagination when filters change
  React.useEffect(() => {
    setActionsCurrentPage(1);
  }, [
    actionsSearchName,
    actionsStatusFilter,
    appliedActionsFromDate,
    appliedActionsFromTime,
    appliedActionsToDate,
    appliedActionsToTime,
  ]);

  // Reset workshop cancellations pagination when data changes
  React.useEffect(() => {
    setUnresolvedCurrentPage(1);
  }, [workshopCancellations]);

  React.useEffect(() => {
    setResolvedCurrentPage(1);
  }, [workshopCancellations]);

  // Reset equipment cancellations pagination when data changes
  React.useEffect(() => {
    setEquipmentUnresolvedCurrentPage(1);
  }, [equipmentCancellations]);

  React.useEffect(() => {
    setEquipmentResolvedCurrentPage(1);
  }, [equipmentCancellations]);

  // Helper function to calculate total hours from volunteer hour entries
  const calculateTotalHours = (hours: any[]) => {
    return hours.reduce((total, entry) => {
      const start = new Date(entry.startTime);
      const end = new Date(entry.endTime);
      const durationMs = end.getTime() - start.getTime();
      const hoursDecimal = durationMs / (1000 * 60 * 60);
      return total + hoursDecimal;
    }, 0);
  };

  // Calculate total hours for filtered volunteer hours
  const totalVolunteerHours = useMemo(() => {
    return calculateTotalHours(filteredVolunteerHours);
  }, [filteredVolunteerHours]);

  // Calculate total hours for filtered recent actions
  const totalRecentActionHours = useMemo(() => {
    return calculateTotalHours(filteredRecentActions);
  }, [filteredRecentActions]);

  // PAGINATION LOGIC
  const totalPages = Math.ceil(sortedFilteredUsers.length / usersPerPage);
  const startIndex = (currentPage - 1) * usersPerPage;
  const endIndex = startIndex + usersPerPage;
  const paginatedUsers = sortedFilteredUsers.slice(startIndex, endIndex);

  // Reset to page 1 when search changes
  React.useEffect(() => {
    setCurrentPage(1);
  }, [searchName]);

  const [plannedClosures, setPlannedClosures] = useState(
    settings.plannedClosures.map((closure) => ({
      id: closure.id,
      startDate: new Date(closure.startDate),
      endDate: new Date(closure.endDate),
    }))
  );

  const [newClosure, setNewClosure] = useState(() => {
    // Initialize with today's date
    const today = new Date();
    today.setHours(0, 0, 0, 0); // Set to midnight

    return {
      startDate: today,
      startTime: "09:00",
      endDate: today, // Same day as start date, not tomorrow
      endTime: "17:00",
    };
  });

  const [validationError, setValidationError] = useState<{
    show: boolean;
    title: string;
    message: string;
  }>({
    show: false,
    title: "",
    message: "",
  });

  const [weeklyLimitError, setWeeklyLimitError] = useState<string>("");

  const [dailyFormBeingEdited, setDailyFormBeingEdited] =
    useState<boolean>(false);
  const [weeklyFormBeingEdited, setWeeklyFormBeingEdited] =
    useState<boolean>(false);

  // Define columns for the ShadTable
  type UserRow = (typeof users)[number];
  const columns: ColumnDefinition<UserRow>[] = [
    { header: "First Name", render: (user) => user.firstName },
    { header: "Last Name", render: (user) => user.lastName },
    { header: "Email", render: (user) => user.email },
    { header: "Phone Number", render: (user) => user.phone },
    {
      header: "Training Card User Number",
      render: (user) => user.trainingCardUserNumber,
    },
    { header: "Role Level", render: (user) => <RoleControl user={user} /> },
  ];

  // Helper function to convert time units to minutes
  const convertToMinutes = (value: number, unit: string): number => {
    switch (unit) {
      case "hours":
        return value * 60;
      case "days":
        return value * 24 * 60;
      default: // minutes
        return value;
    }
  };

  // Helper function to determine best unit for display
  const getBestUnit = (minutes: number): { value: number; unit: string } => {
    if (minutes >= 1440 && minutes % 1440 === 0) {
      // Divisible by days
      return { value: minutes / 1440, unit: "days" };
    } else if (minutes >= 60 && minutes % 60 === 0) {
      // Divisible by hours
      return { value: minutes / 60, unit: "hours" };
    } else {
      return { value: minutes, unit: "minutes" };
    }
  };

  // Function to handle saving cutoff changes
  const handleCutoffSave = (workshopId: number) => {
    const bestUnit = getBestUnit(
      workshops.find((w) => w.id === workshopId)?.registrationCutoff || 60
    );
    const formData = new FormData();
    formData.append("actionType", "updateCutoff");
    formData.append("workshopId", workshopId.toString());
    formData.append(
      "cutoffMinutes",
      convertToMinutes(
        cutoffValues[workshopId] ?? bestUnit.value,
        cutoffUnits[workshopId] ?? bestUnit.unit
      ).toString()
    );

    submit(formData, { method: "post" });
    setEditingWorkshop(null);
  };

  // Function to handle saving level 3 schedule changes
  const handleScheduleSave = () => {
    const formData = new FormData();
    formData.append("actionType", "updateSettings");
    formData.append("settingType", "level3Schedule");
    formData.append("level3Schedule", JSON.stringify(level3Schedule));
    submit(formData, { method: "post" });
    setEditingDay(null);
  };

  // Function to update a day's schedule
  const updateDaySchedule = (
    day: string,
    field: "start" | "end" | "closed",
    value: number | boolean
  ) => {
    setLevel3Schedule((prev) => ({
      ...prev,
      [day]: {
        ...prev[day],
        [field]: value,
      },
    }));
  };

  // Function to toggle editing mode for a day
  const toggleEditDay = (day: string) => {
    setEditingDay(editingDay === day ? null : day);
  };

  const handleLevel4HoursSave = () => {
    const formData = new FormData();
    formData.append("actionType", "updateSettings");
    formData.append("settingType", "level4UnavailableHours");
    formData.append(
      "level4UnavailableHours",
      JSON.stringify(level4UnavailableHours)
    );
    submit(formData, { method: "post" });
    setEditingLevel4Hours(false);
  };

  const calculateLevel3TimeRange = () => {
    let minHour = 24;
    let maxHour = 0;

    Object.values(level3Schedule).forEach((schedule) => {
      if (!schedule.closed) {
        minHour = Math.min(minHour, schedule.start);
        maxHour = Math.max(maxHour, schedule.end);
      }
    });

    // Return default if all days are closed
    if (minHour >= maxHour) {
      return { minHour: 9, maxHour: 17 };
    }

    return { minHour, maxHour };
  };

  // Function to add a new planned closure
  const handleAddClosure = () => {
    // Create dates from user input, preserving the selected day
    const startDateInput = newClosure.startDate.toISOString().split("T")[0]; // Get YYYY-MM-DD
    const endDateInput = newClosure.endDate.toISOString().split("T")[0]; // Get YYYY-MM-DD

    // Parse the dates using the date string directly to avoid timezone issues
    const [startYear, startMonth, startDay] = startDateInput
      .split("-")
      .map(Number);
    const [startHours, startMinutes] = newClosure.startTime
      .split(":")
      .map(Number);

    const [endYear, endMonth, endDay] = endDateInput.split("-").map(Number);
    const [endHours, endMinutes] = newClosure.endTime.split(":").map(Number);

    // Create Date objects with the correct day, ensuring we use local timezone
    const start = new Date(
      startYear,
      startMonth - 1,
      startDay,
      startHours,
      startMinutes,
      0
    );
    const end = new Date(
      endYear,
      endMonth - 1,
      endDay,
      endHours,
      endMinutes,
      0
    );

    // Validate dates
    if (end <= start) {
      setValidationError({
        show: true,
        title: "Invalid Time Period",
        message: "End date and time must be after start date and time.",
      });
      return;
    }

    // Check for overlapping closures
    const hasOverlap = plannedClosures.some((closure) => {
      const closureStart = new Date(closure.startDate);
      const closureEnd = new Date(closure.endDate);

      // Check if the new closure overlaps with an existing one
      return (
        (start <= closureEnd && end >= closureStart) ||
        (closureStart <= end && closureEnd >= start)
      );
    });

    if (hasOverlap) {
      setValidationError({
        show: true,
        title: "Overlapping Closure",
        message:
          "This closure period overlaps with an existing planned closure. Please choose a different time period.",
      });
      return;
    }

    const newId =
      plannedClosures.length > 0
        ? Math.max(...plannedClosures.map((c) => c.id)) + 1
        : 1;

    const updated = [
      ...plannedClosures,
      { id: newId, startDate: start, endDate: end },
    ];

    setPlannedClosures(updated);

    // Save to database
    const formData = new FormData();
    formData.append("actionType", "updatePlannedClosures");
    formData.append(
      "closures",
      JSON.stringify(
        updated.map((c) => ({
          id: c.id,
          startDate: c.startDate.toISOString(),
          endDate: c.endDate.toISOString(),
        }))
      )
    );
    submit(formData, { method: "post" });

    // Reset form with today's date
    const today = new Date();

    setNewClosure({
      startDate: today,
      startTime: "09:00",
      endDate: today, // Same date as start
      endTime: "17:00",
    });
  };

  // Function to delete a planned closure
  const handleDeleteClosure = (id: number) => {
    const updated = plannedClosures.filter((c) => c.id !== id);
    setPlannedClosures(updated);

    // Save to database
    const formData = new FormData();
    formData.append("actionType", "updatePlannedClosures");
    formData.append(
      "closures",
      JSON.stringify(
        updated.map((c) => ({
          id: c.id,
          startDate: c.startDate.toISOString(),
          endDate: c.endDate.toISOString(),
        }))
      )
    );
    submit(formData, { method: "post" });
  };

  // Generate time options in 30-minute increments
  const timeOptions = useMemo(() => {
    const options = [];
    for (let hour = 0; hour < 24; hour++) {
      options.push(`${hour.toString().padStart(2, "0")}:00`);
      options.push(`${hour.toString().padStart(2, "0")}:30`);
    }
    return options;
  }, []);

  const validateLimits = (): boolean => {
    const dailyInSlots = maxEquipmentSlotsPerDay.value;
    const weeklyInSlots = maxEquipmentSlotsPerWeek.value;

    if (weeklyInSlots < dailyInSlots) {
      setWeeklyLimitError(
        `Weekly limit (${weeklyInSlots} slots) cannot be less than daily limit (${dailyInSlots} slots)`
      );
      return false;
    }

    setWeeklyLimitError("");
    return true;
  };

  // Validate limits on initial load and when limits change
  React.useEffect(() => {
    validateLimits();
  }, [
    maxEquipmentSlotsPerDay.value,
    maxEquipmentSlotsPerDay.unit,
    maxEquipmentSlotsPerWeek.value,
  ]);

  const level3TimeRange = calculateLevel3TimeRange();

  return (
    <SidebarProvider>
      <div className="flex h-screen">
        <AdminAppSidebar />
        <main className="flex-grow p-6 overflow-auto">
          <div className="max-w-4xl mx-auto">
            <div className="flex items-center gap-2 mb-6">
              <Settings className="h-6 w-6 text-yellow-500" />
              <h1 className="text-2xl font-bold">Admin Settings</h1>
            </div>

            {actionData?.message && (
              <Alert
                className={`mb-6 ${
                  actionData.success ? "bg-green-50" : "bg-red-50"
                }`}
                variant={actionData.success ? "default" : "destructive"}
              >
                <AlertCircle className="h-4 w-4" />
                <AlertTitle>
                  {actionData.success ? "Success" : "Error"}
                </AlertTitle>
                <AlertDescription>{actionData.message}</AlertDescription>
              </Alert>
            )}

            <Tabs defaultValue="workshops" className="w-full">
              <div className="w-full overflow-x-auto mb-4">
                <TabsList className="inline-flex w-max min-w-full">
                  <TabsTrigger value="workshops" className="whitespace-nowrap">
                    Workshop Settings
                  </TabsTrigger>
                  <TabsTrigger value="users" className="whitespace-nowrap">
                    User Settings
                  </TabsTrigger>
                  <TabsTrigger value="volunteers" className="whitespace-nowrap">
                    Volunteer Settings
                  </TabsTrigger>
                  <TabsTrigger value="equipment" className="whitespace-nowrap">
                    Equipment Settings
                  </TabsTrigger>
                  <TabsTrigger
                    value="plannedClosures"
                    className="whitespace-nowrap"
                  >
                    Planned Closures
                  </TabsTrigger>
                  <TabsTrigger
                    value="cancelledEvents"
                    className="whitespace-nowrap"
                  >
                    Cancelled Events
                  </TabsTrigger>
                  <TabsTrigger
                    value="miscellaneous"
                    className="whitespace-nowrap"
                  >
                    Miscellaneous Settings
                  </TabsTrigger>
                  <TabsTrigger
                    value="integrations"
                    className="whitespace-nowrap"
                  >
                    Integrations
                  </TabsTrigger>
                  <TabsTrigger
                    value="placeholder"
                    className="whitespace-nowrap"
                  >
                    Other Settings
                  </TabsTrigger>
                  {/* Add more tabs here in the future */}
                </TabsList>
              </div>

              {/* Tab 1: All Workshop Settings */}
              <TabsContent value="workshops">
                {/* Workshop Visibility Days Section */}
                <Form method="post" className="space-y-6 mb-8">
                  <input
                    type="hidden"
                    name="actionType"
                    value="updateSettings"
                  />
                  <input type="hidden" name="settingType" value="workshop" />
                  <Card>
                    <CardHeader>
                      <CardTitle>Workshop Visibility Days Settings</CardTitle>
                      <CardDescription>
                        Configure how far ahead users can see workshops
                      </CardDescription>
                    </CardHeader>
                    <CardContent className="space-y-4">
                      <div className="space-y-2">
                        <Label htmlFor="workshopVisibilityDays">
                          Workshop Visibility Days
                        </Label>
                        <Input
                          id="workshopVisibilityDays"
                          name="workshopVisibilityDays"
                          type="number"
                          value={workshopVisibilityDays}
                          onChange={(e) =>
                            setWorkshopVisibilityDays(e.target.value)
                          }
                          min="1"
                          max="365"
                          className="w-full max-w-xs"
                        />
                        <p className="text-sm text-gray-500">
                          Number of days in the future to display workshop
                          dates. This controls how far ahead users can see
                          upcoming workshops.
                        </p>
                      </div>
                      {/* Additional general workshop settings can be added here */}
                    </CardContent>
                    <CardFooter>
                      <Button
                        type="submit"
                        className="bg-yellow-500 hover:bg-yellow-600 text-white"
                      >
                        <Save className="h-4 w-4 mr-2" />
                        Save Visibility Settings
                      </Button>
                    </CardFooter>
                  </Card>
                </Form>

                {/* Past Workshop Visibility Section */}
                <Form method="post" className="space-y-6 mb-8">
                  <input
                    type="hidden"
                    name="actionType"
                    value="updateSettings"
                  />
                  <input
                    type="hidden"
                    name="settingType"
                    value="pastWorkshop"
                  />
                  <Card>
                    <CardHeader>
                      <CardTitle>Past Workshop Visibility</CardTitle>
                      <CardDescription>
                        Configure how far back users can see past workshops
                      </CardDescription>
                    </CardHeader>
                    <CardContent className="space-y-4">
                      <div className="space-y-2">
                        <Label htmlFor="pastWorkshopVisibility">
                          Past Workshop Visibility (In Days)
                        </Label>
                        <Input
                          id="pastWorkshopVisibility"
                          name="pastWorkshopVisibility"
                          type="number"
                          value={pastWorkshopVisibility}
                          onChange={(e) =>
                            setPastWorkshopVisibility(e.target.value)
                          }
                          min="1"
                          max="365"
                          className="w-full max-w-xs"
                        />
                        <p className="text-sm text-gray-500">
                          Number of days in the past to show entire workshops in
                          past events. If any workshop date falls within this
                          period, the entire workshop will appear in past
                          events.
                        </p>
                      </div>
                    </CardContent>
                    <CardFooter>
                      <Button
                        type="submit"
                        className="bg-yellow-500 hover:bg-yellow-600 text-white"
                      >
                        <Save className="h-4 w-4 mr-2" />
                        Save Past Visibility Settings
                      </Button>
                    </CardFooter>
                  </Card>
                </Form>

                {/* Workshop Registration Cutoffs Section */}
                <Card>
                  <CardHeader>
                    <CardTitle>Workshop Registration Cutoffs</CardTitle>
                    <CardDescription>
                      Manage the registration cutoff times before each workshop
                      starts
                    </CardDescription>
                  </CardHeader>
                  <CardContent>
                    <Tabs defaultValue="active" className="w-full">
                      <TabsList className="mb-4">
                        <TabsTrigger value="active">
                          Active Workshops
                        </TabsTrigger>
                        <TabsTrigger value="past">Past Workshops</TabsTrigger>
                      </TabsList>

                      <TabsContent value="active">
                        <Table>
                          <TableCaption>
                            Active workshops with at least one future date.
                            Registration cutoff is the minimum time before a
                            workshop starts that users can register. Values are
                            stored in minutes in the database.
                          </TableCaption>
                          <TableHeader>
                            <TableRow>
                              <TableHead>ID</TableHead>
                              <TableHead>Name</TableHead>
                              <TableHead>Price</TableHead>
                              <TableHead className="w-[150px]">
                                Registration Cutoff
                              </TableHead>
                              <TableHead className="w-[100px]">Unit</TableHead>
                              <TableHead className="text-right">
                                Actions
                              </TableHead>
                            </TableRow>
                          </TableHeader>
                          <TableBody>
                            {workshops
                              .filter(
                                (workshop) => workshop.hasActiveOccurrences
                              )
                              .map((workshop) => {
                                // Calculate best display unit for the current value
                                const bestUnit = getBestUnit(
                                  workshop.registrationCutoff
                                );
                                const displayValue =
                                  editingWorkshop === workshop.id
                                    ? (cutoffValues[workshop.id] ??
                                      bestUnit.value)
                                    : bestUnit.value;
                                const displayUnit =
                                  editingWorkshop === workshop.id
                                    ? (cutoffUnits[workshop.id] ??
                                      bestUnit.unit)
                                    : bestUnit.unit;

                                return (
                                  <TableRow key={workshop.id}>
                                    <TableCell className="font-medium">
                                      {workshop.id}
                                    </TableCell>
                                    <TableCell>{workshop.name}</TableCell>
                                    <TableCell>${workshop.price}</TableCell>
                                    <TableCell>
                                      {editingWorkshop === workshop.id ? (
                                        <Input
                                          type="number"
                                          min="1"
                                          max="10000"
                                          value={displayValue}
                                          onChange={(e) => {
                                            setCutoffValues({
                                              ...cutoffValues,
                                              [workshop.id]: Number(
                                                e.target.value
                                              ),
                                            });
                                          }}
                                          className="w-24"
                                        />
                                      ) : (
                                        displayValue
                                      )}
                                    </TableCell>
                                    <TableCell>
                                      {editingWorkshop === workshop.id ? (
                                        <select
                                          value={displayUnit}
                                          onChange={(e) => {
                                            setCutoffUnits({
                                              ...cutoffUnits,
                                              [workshop.id]: e.target.value,
                                            });
                                          }}
                                          className="border rounded px-2 py-1 text-sm"
                                        >
                                          <option value="minutes">
                                            Minutes
                                          </option>
                                          <option value="hours">Hours</option>
                                          <option value="days">Days</option>
                                        </select>
                                      ) : (
                                        displayUnit
                                      )}
                                    </TableCell>
                                    <TableCell className="text-right">
                                      {editingWorkshop === workshop.id ? (
                                        <div className="flex justify-end gap-1">
                                          <Button
                                            variant="ghost"
                                            size="icon"
                                            onClick={() =>
                                              handleCutoffSave(workshop.id)
                                            }
                                          >
                                            <Check className="h-4 w-4 text-green-500" />
                                          </Button>
                                          <Button
                                            variant="ghost"
                                            size="icon"
                                            onClick={() =>
                                              setEditingWorkshop(null)
                                            }
                                          >
                                            <X className="h-4 w-4 text-red-500" />
                                          </Button>
                                        </div>
                                      ) : (
                                        <Button
                                          variant="ghost"
                                          size="icon"
                                          onClick={() => {
                                            setEditingWorkshop(workshop.id);
                                            // Initialize with the best unit for this workshop
                                            const currentBestUnit = getBestUnit(
                                              workshop.registrationCutoff
                                            );
                                            setCutoffUnits({
                                              ...cutoffUnits,
                                              [workshop.id]:
                                                currentBestUnit.unit,
                                            });
                                            setCutoffValues({
                                              ...cutoffValues,
                                              [workshop.id]:
                                                currentBestUnit.value,
                                            });
                                          }}
                                        >
                                          <Edit2 className="h-4 w-4" />
                                        </Button>
                                      )}
                                    </TableCell>
                                  </TableRow>
                                );
                              })}
                          </TableBody>
                        </Table>

                        {workshops.filter(
                          (workshop) => workshop.hasActiveOccurrences
                        ).length === 0 && (
                          <div className="text-center py-10 text-gray-500">
                            No active workshops found.
                          </div>
                        )}
                      </TabsContent>

                      <TabsContent value="past">
                        <Table>
                          <TableCaption>
                            Past workshops with no future dates. Registration
                            cutoff is the minimum time before a workshop starts
                            that users can register. Values are stored in
                            minutes in the database.
                          </TableCaption>
                          <TableHeader>
                            <TableRow>
                              <TableHead>ID</TableHead>
                              <TableHead>Name</TableHead>
                              <TableHead>Price</TableHead>
                              <TableHead className="w-[150px]">
                                Registration Cutoff
                              </TableHead>
                              <TableHead className="w-[100px]">Unit</TableHead>
                              <TableHead className="text-right">
                                Actions
                              </TableHead>
                            </TableRow>
                          </TableHeader>
                          <TableBody>
                            {workshops
                              .filter(
                                (workshop) => !workshop.hasActiveOccurrences
                              )
                              .map((workshop) => {
                                // Calculate best display unit for the current value
                                const bestUnit = getBestUnit(
                                  workshop.registrationCutoff
                                );
                                const displayValue =
                                  editingWorkshop === workshop.id
                                    ? (cutoffValues[workshop.id] ??
                                      bestUnit.value)
                                    : bestUnit.value;
                                const displayUnit =
                                  editingWorkshop === workshop.id
                                    ? (cutoffUnits[workshop.id] ??
                                      bestUnit.unit)
                                    : bestUnit.unit;

                                return (
                                  <TableRow key={workshop.id}>
                                    <TableCell className="font-medium">
                                      {workshop.id}
                                    </TableCell>
                                    <TableCell>{workshop.name}</TableCell>
                                    <TableCell>${workshop.price}</TableCell>
                                    <TableCell>
                                      {editingWorkshop === workshop.id ? (
                                        <Input
                                          type="number"
                                          min="1"
                                          max="10000"
                                          value={displayValue}
                                          onChange={(e) => {
                                            setCutoffValues({
                                              ...cutoffValues,
                                              [workshop.id]: Number(
                                                e.target.value
                                              ),
                                            });
                                          }}
                                          className="w-24"
                                        />
                                      ) : (
                                        displayValue
                                      )}
                                    </TableCell>
                                    <TableCell>
                                      {editingWorkshop === workshop.id ? (
                                        <select
                                          value={displayUnit}
                                          onChange={(e) => {
                                            setCutoffUnits({
                                              ...cutoffUnits,
                                              [workshop.id]: e.target.value,
                                            });
                                          }}
                                          className="border rounded px-2 py-1 text-sm"
                                        >
                                          <option value="minutes">
                                            Minutes
                                          </option>
                                          <option value="hours">Hours</option>
                                          <option value="days">Days</option>
                                        </select>
                                      ) : (
                                        displayUnit
                                      )}
                                    </TableCell>
                                    <TableCell className="text-right">
                                      {editingWorkshop === workshop.id ? (
                                        <div className="flex justify-end gap-1">
                                          <Button
                                            variant="ghost"
                                            size="icon"
                                            onClick={() =>
                                              handleCutoffSave(workshop.id)
                                            }
                                          >
                                            <Check className="h-4 w-4 text-green-500" />
                                          </Button>
                                          <Button
                                            variant="ghost"
                                            size="icon"
                                            onClick={() =>
                                              setEditingWorkshop(null)
                                            }
                                          >
                                            <X className="h-4 w-4 text-red-500" />
                                          </Button>
                                        </div>
                                      ) : (
                                        <Button
                                          variant="ghost"
                                          size="icon"
                                          onClick={() => {
                                            setEditingWorkshop(workshop.id);
                                            // Initialize with the best unit for this workshop (the current displayed unit)
                                            const currentBestUnit = getBestUnit(
                                              workshop.registrationCutoff
                                            );
                                            setCutoffUnits({
                                              ...cutoffUnits,
                                              [workshop.id]:
                                                currentBestUnit.unit,
                                            });
                                            setCutoffValues({
                                              ...cutoffValues,
                                              [workshop.id]:
                                                currentBestUnit.value,
                                            });
                                          }}
                                        >
                                          <Edit2 className="h-4 w-4" />
                                        </Button>
                                      )}
                                    </TableCell>
                                  </TableRow>
                                );
                              })}
                          </TableBody>
                        </Table>

                        {workshops.filter(
                          (workshop) => !workshop.hasActiveOccurrences
                        ).length === 0 && (
                          <div className="text-center py-10 text-gray-500">
                            No past workshops found.
                          </div>
                        )}
                      </TabsContent>
                    </Tabs>
                  </CardContent>
                </Card>
              </TabsContent>

              <TabsContent value="users">
                <Card>
                  <CardHeader>
                    <CardTitle>User Management</CardTitle>
                    <CardDescription>
                      View and manage all registered users
                    </CardDescription>
                  </CardHeader>
                  <CardContent>
                    <div className="flex items-center justify-between mb-6">
                      <div className="flex items-center gap-2">
                        <FiSearch className="text-gray-500" />
                        <Input
                          placeholder="Search by first or last name"
                          value={searchName}
                          onChange={(e) => setSearchName(e.target.value)}
                          className="w-full md:w-64"
                        />
                      </div>
                      <div className="text-sm text-gray-500">
                        Showing {startIndex + 1}-
                        {Math.min(endIndex, sortedFilteredUsers.length)} of{" "}
                        {sortedFilteredUsers.length} users
                      </div>
                    </div>
                    <ShadTable
                      columns={columns}
                      data={paginatedUsers}
                      emptyMessage="No users found"
                    />
                    <Pagination
                      currentPage={currentPage}
                      totalPages={totalPages}
                      onPageChange={setCurrentPage}
                      maxVisiblePages={50}
                    />
                  </CardContent>
                </Card>
              </TabsContent>

              <TabsContent value="equipment">
                {/* Equipment Visibility Days Form */}
                <Form method="post" className="space-y-6 mb-8">
                  <input
                    type="hidden"
                    name="actionType"
                    value="updateSettings"
                  />
                  <input type="hidden" name="settingType" value="equipment" />
                  <Card>
                    <CardHeader>
                      <CardTitle>Equipment Booking Visibility</CardTitle>
                      <CardDescription>
                        Configure how far ahead users can book equipment
                      </CardDescription>
                    </CardHeader>
                    <CardContent className="space-y-4">
                      <div className="space-y-2">
                        <Label htmlFor="equipmentVisibilityDays">
                          Equipment Booking Visibility Days
                        </Label>
                        <Input
                          id="equipmentVisibilityDays"
                          name="equipmentVisibilityDays"
                          type="number"
                          value={equipmentVisibilityDays}
                          onChange={(e) =>
                            setEquipmentVisibilityDays(e.target.value)
                          }
                          min="1"
                          max="365"
                          className="w-full max-w-xs"
                        />
                        <p className="text-sm text-gray-500">
                          Number of days in the future to display equipment
                          booking slots. This controls how far ahead users can
                          book equipment.
                        </p>
                      </div>
                    </CardContent>
                    <CardFooter>
                      <Button
                        type="submit"
                        className="bg-yellow-500 hover:bg-yellow-600 text-white"
                      >
                        <Save className="h-4 w-4 mr-2" />
                        Save Visibility Settings
                      </Button>
                    </CardFooter>
                  </Card>
                </Form>

                {/* Max Equipment Slots Per Day Form */}
                <Form method="post" className="space-y-6 mb-8">
                  <input
                    type="hidden"
                    name="actionType"
                    value="updateSettings"
                  />
                  <input
                    type="hidden"
                    name="settingType"
                    value="maxEquipmentSlotsPerDay"
                  />
                  <input
                    type="hidden"
                    name="maxEquipmentSlotsPerDay"
                    value={maxEquipmentSlotsPerDay.value}
                  />
                  <Card>
                    <CardHeader>
                      <CardTitle>Daily Equipment Booking Limits</CardTitle>
                      <CardDescription>
                        Set the maximum amount of time a user can book equipment
                        per day
                      </CardDescription>
                    </CardHeader>
                    <CardContent className="space-y-4">
                      {/* ADD BLOCKING UI WHEN WEEKLY IS BEING EDITED */}
                      {weeklyFormBeingEdited && (
                        <Alert>
                          <AlertCircle className="h-4 w-4" />
                          <AlertDescription>
                            Cannot edit daily limits while weekly limits are
                            being modified. Please save or cancel your weekly
                            changes first.
                          </AlertDescription>
                        </Alert>
                      )}

                      {/* ADD ERROR DISPLAY FOR DAILY FORM  */}
                      {weeklyLimitError && (
                        <Alert variant="destructive">
                          <AlertCircle className="h-4 w-4" />
                          <AlertDescription>
                            {weeklyLimitError}
                          </AlertDescription>
                        </Alert>
                      )}

                      <div className="space-y-2">
                        <Label htmlFor="maxEquipmentSlotsPerDay">
                          Maximum Equipment Booking Time Per Day
                        </Label>
                        <div className="flex items-center space-x-2">
                          <Input
                            id="maxEquipmentSlotsPerDay"
                            type="number"
                            value={maxEquipmentSlotsPerDay.value}
                            disabled={weeklyFormBeingEdited}
                            onFocus={() => setDailyFormBeingEdited(true)}
                            onBlur={() => setDailyFormBeingEdited(false)}
                            onChange={(e) => {
                              const inputValue = parseInt(e.target.value) || 1;
                              // For slots: minimum 1, maximum 48 (24 hours * 2 slots per hour)
                              const validValue = Math.max(
                                1,
                                Math.min(48, inputValue)
                              );

                              const newDailyState = {
                                ...maxEquipmentSlotsPerDay,
                                value: validValue,
                              };
                              setMaxEquipmentSlotsPerDay(newDailyState);

                              // Validate with the new values immediately
                              const dailyInSlots = validValue;
                              const weeklyInSlots =
                                maxEquipmentSlotsPerWeek.value;

                              if (weeklyInSlots < dailyInSlots) {
                                setWeeklyLimitError(
                                  `Weekly limit (${weeklyInSlots} slots) cannot be less than daily limit (${dailyInSlots} slots)`
                                );
                              } else {
                                setWeeklyLimitError("");
                              }
                            }}
                            min="1"
                            max="48"
                            step="1"
                            className={`w-24 ${
                              weeklyLimitError ? "border-red-500" : ""
                            } ${weeklyFormBeingEdited ? "opacity-50" : ""}`}
                          />
                          <span
                            className={`text-sm text-gray-600 w-16 ${
                              weeklyFormBeingEdited ? "opacity-50" : ""
                            }`}
                          >
                            Slots
                          </span>
                        </div>
                        {/* Updated description for slots */}
                        <p className="text-sm text-gray-500">
                          Maximum number of 30-minute slots a user can book per
                          day. Range: 1-48 slots (each slot = 30 minutes).
                          Current setting: {maxEquipmentSlotsPerDay.value} slots
                          ({maxEquipmentSlotsPerDay.value * 30} minutes). Must
                          be no greater than {maxEquipmentSlotsPerWeek.value}{" "}
                          slots (weekly limit).
                        </p>
                      </div>
                    </CardContent>
                    <CardFooter>
                      <Button
                        type="submit"
                        disabled={weeklyFormBeingEdited || !!weeklyLimitError}
                        className="bg-yellow-500 hover:bg-yellow-600 text-white disabled:opacity-50 disabled:cursor-not-allowed"
                      >
                        <Save className="h-4 w-4 mr-2" />
                        Save Daily Limits
                      </Button>
                    </CardFooter>
                  </Card>
                </Form>

                {/* Max Equipment Slots Per Week Form */}
                <Form method="post" className="space-y-6 mb-8">
                  <input
                    type="hidden"
                    name="actionType"
                    value="updateSettings"
                  />
                  <input
                    type="hidden"
                    name="settingType"
                    value="maxEquipmentSlotsPerWeek"
                  />
                  <input
                    type="hidden"
                    name="maxEquipmentSlotsPerWeek"
                    value={maxEquipmentSlotsPerWeek.value}
                  />
                  <Card>
                    <CardHeader>
                      <CardTitle>Weekly Equipment Booking Limits</CardTitle>
                      <CardDescription>
                        Set the maximum number of slots a user can book
                        equipment per week (7-day period)
                      </CardDescription>
                    </CardHeader>
                    <CardContent className="space-y-4">
                      {/* ADD BLOCKING UI WHEN DAILY IS BEING EDITED */}
                      {dailyFormBeingEdited && (
                        <Alert>
                          <AlertCircle className="h-4 w-4" />
                          <AlertDescription>
                            Cannot edit weekly limits while daily limits are
                            being modified. Please save or cancel your daily
                            changes first.
                          </AlertDescription>
                        </Alert>
                      )}

                      {weeklyLimitError && (
                        <Alert variant="destructive">
                          <AlertCircle className="h-4 w-4" />
                          <AlertDescription>
                            {weeklyLimitError}
                          </AlertDescription>
                        </Alert>
                      )}

                      <div className="space-y-2">
                        <Label htmlFor="maxEquipmentSlotsPerWeek">
                          Maximum Equipment Booking Slots Per Week
                        </Label>
                        <div className="flex items-center space-x-2">
                          <Input
                            id="maxEquipmentSlotsPerWeek"
                            type="number"
                            value={maxEquipmentSlotsPerWeek.value}
                            disabled={dailyFormBeingEdited}
                            onFocus={() => setWeeklyFormBeingEdited(true)}
                            onBlur={() => setWeeklyFormBeingEdited(false)}
                            onChange={(e) => {
                              const inputValue = parseInt(e.target.value) || 1;
                              // For slots: minimum 1, maximum 168 (7 days * 24 hours * 2 slots per hour)
                              const validValue = Math.max(
                                1,
                                Math.min(168, inputValue)
                              );

                              setMaxEquipmentSlotsPerWeek((prev) => ({
                                ...prev,
                                value: validValue,
                              }));

                              // Validate with the new weekly value immediately
                              const dailyInMinutes =
                                maxEquipmentSlotsPerDay.unit === "hours"
                                  ? maxEquipmentSlotsPerDay.value * 60
                                  : maxEquipmentSlotsPerDay.value;
                              const dailyInSlots = dailyInMinutes / 30;

                              if (validValue < dailyInSlots) {
                                setWeeklyLimitError(
                                  `Weekly limit (${validValue} slots) cannot be less than daily limit (${dailyInSlots} slots)`
                                );
                              } else {
                                setWeeklyLimitError("");
                              }
                            }}
                            min="1"
                            max="168"
                            step="1"
                            className={`w-24 ${
                              weeklyLimitError ? "border-red-500" : ""
                            } ${dailyFormBeingEdited ? "opacity-50" : ""}`}
                          />
                          <span
                            className={`text-sm text-gray-600 w-16 ${
                              dailyFormBeingEdited ? "opacity-50" : ""
                            }`}
                          >
                            Slots
                          </span>
                        </div>
                        {/* Calculation since both are now in slots */}
                        <p className="text-sm text-gray-500">
                          Maximum number of 30-minute slots a user can book per
                          7-day period. Range: 1-168 slots (each slot = 30
                          minutes). Current setting:{" "}
                          {maxEquipmentSlotsPerWeek.value} slots (
                          {maxEquipmentSlotsPerWeek.value / 2} hours). Must be
                          at least {maxEquipmentSlotsPerDay.value} slots (daily
                          limit).
                        </p>
                      </div>
                    </CardContent>
                    <CardFooter>
                      <Button
                        type="submit"
                        disabled={dailyFormBeingEdited || !!weeklyLimitError}
                        className="bg-yellow-500 hover:bg-yellow-600 text-white disabled:opacity-50 disabled:cursor-not-allowed"
                      >
                        <Save className="h-4 w-4 mr-2" />
                        Save Weekly Limits
                      </Button>
                    </CardFooter>
                  </Card>
                </Form>

                <Card className="mt-8">
                  <CardHeader>
                    <CardTitle>Level 3 User Booking Hours</CardTitle>
                    <CardDescription>
                      Configure when level 3 users can book equipment on each
                      day of the week
                    </CardDescription>
                  </CardHeader>
                  <CardContent>
                    <div className="mb-4 p-3 bg-blue-50/70 border border-blue-100 rounded-md text-blue-700 text-sm">
                      <div className="flex items-center gap-1 mb-1">
                        <span className="font-medium">Dynamic Time Range:</span>
                        <span className="font-bold">
                          {level3TimeRange.minHour}:00
                        </span>{" "}
                        to
                        <span className="font-bold">
                          {level3TimeRange.maxHour}:00
                        </span>
                      </div>
                      <p className="text-s text-blue-600">
                        Reflects earliest start and latest end times across all
                        open days. The booking grid will automatically adjust to
                        these hours.
                      </p>
                    </div>
                    <Table>
                      <TableCaption>
                        Set the time range during which level 3 users can book
                        equipment for each day. Default is 9 AM to 5 PM. You can
                        also mark days as closed.
                      </TableCaption>
                      <TableHeader>
                        <TableRow>
                          <TableHead>Day</TableHead>
                          <TableHead>Start Hour (24h)</TableHead>
                          <TableHead>End Hour (24h)</TableHead>
                          <TableHead>Closed</TableHead>
                          <TableHead className="text-right">Actions</TableHead>
                        </TableRow>
                      </TableHeader>
                      <TableBody>
                        {Object.entries(level3Schedule).map(
                          ([day, schedule]) => (
                            <TableRow key={day}>
                              <TableCell className="font-medium">
                                {day}
                              </TableCell>
                              <TableCell>
                                {editingDay === day ? (
                                  <Input
                                    type="number"
                                    min="0"
                                    max="23"
                                    value={schedule.start}
                                    onChange={(e) =>
                                      updateDaySchedule(
                                        day,
                                        "start",
                                        parseInt(e.target.value)
                                      )
                                    }
                                    className="w-20"
                                    disabled={schedule.closed}
                                  />
                                ) : (
                                  <span
                                    className={
                                      schedule.closed ? "text-gray-400" : ""
                                    }
                                  >
                                    {schedule.start}:00
                                  </span>
                                )}
                              </TableCell>
                              <TableCell>
                                {editingDay === day ? (
                                  <Input
                                    type="number"
                                    min="1"
                                    max="24"
                                    value={schedule.end}
                                    onChange={(e) =>
                                      updateDaySchedule(
                                        day,
                                        "end",
                                        parseInt(e.target.value)
                                      )
                                    }
                                    className="w-20"
                                    disabled={schedule.closed}
                                  />
                                ) : (
                                  <span
                                    className={
                                      schedule.closed ? "text-gray-400" : ""
                                    }
                                  >
                                    {schedule.end}:00
                                  </span>
                                )}
                              </TableCell>
                              <TableCell>
                                <div className="flex items-center">
                                  <input
                                    type="checkbox"
                                    checked={schedule.closed}
                                    onChange={(e) =>
                                      updateDaySchedule(
                                        day,
                                        "closed",
                                        e.target.checked
                                      )
                                    }
                                    className="h-4 w-4 rounded border-gray-300 text-yellow-500 focus:ring-yellow-500"
                                    id={`closed-${day}`}
                                  />
                                  <label
                                    htmlFor={`closed-${day}`}
                                    className="ml-2 text-sm text-gray-600"
                                  >
                                    Closed
                                  </label>
                                </div>
                              </TableCell>
                              <TableCell className="text-right">
                                {editingDay === day ? (
                                  <div className="flex justify-end gap-1">
                                    <Button
                                      variant="ghost"
                                      size="icon"
                                      onClick={handleScheduleSave}
                                    >
                                      <Check className="h-4 w-4 text-green-500" />
                                    </Button>
                                    <Button
                                      variant="ghost"
                                      size="icon"
                                      onClick={() => setEditingDay(null)}
                                    >
                                      <X className="h-4 w-4 text-red-500" />
                                    </Button>
                                  </div>
                                ) : (
                                  <Button
                                    variant="ghost"
                                    size="icon"
                                    onClick={() => toggleEditDay(day)}
                                  >
                                    <Edit2 className="h-4 w-4" />
                                  </Button>
                                )}
                              </TableCell>
                            </TableRow>
                          )
                        )}
                      </TableBody>
                    </Table>
                  </CardContent>
                  <CardFooter>
                    <Button
                      onClick={handleScheduleSave}
                      className="bg-yellow-500 hover:bg-yellow-600 text-white"
                    >
                      <Save className="h-4 w-4 mr-2" />
                      Save All Schedule Changes
                    </Button>
                  </CardFooter>
                </Card>

                <Card className="mt-8">
                  <CardHeader>
                    <CardTitle>Level 4 User Booking Hours</CardTitle>
                    <CardDescription>
                      Configure when level 4 users cannot book equipment
                      (applies to all days)
                    </CardDescription>
                  </CardHeader>
                  <CardContent>
                    <div className="space-y-6">
                      <p className="text-sm text-gray-500">
                        Level 4 users can book equipment 24/7 by default, but
                        you can set a daily time window when booking is not
                        allowed. For example, if you set "Start: 20" and "End:
                        5", they cannot book from 8 PM to 5 AM. Setting both
                        "Start: 0" and "End: 0" means no restrictions.
                      </p>

                      <div className="flex space-x-6 items-end">
                        <div className="space-y-2">
                          <Label htmlFor="level4-start">
                            Unavailable Start Hour (24h)
                          </Label>
                          <Input
                            id="level4-start"
                            type="number"
                            min="0"
                            max="23"
                            value={level4UnavailableHours.start}
                            onChange={(e) =>
                              setLevel4UnavailableHours((prev) => ({
                                ...prev,
                                start: parseInt(e.target.value) || 0,
                              }))
                            }
                            className="w-24"
                            disabled={!editingLevel4Hours}
                          />
                        </div>

                        <div className="space-y-2">
                          <Label htmlFor="level4-end">
                            Unavailable End Hour (24h)
                          </Label>
                          <Input
                            id="level4-end"
                            type="number"
                            min="0"
                            max="23"
                            value={level4UnavailableHours.end}
                            onChange={(e) =>
                              setLevel4UnavailableHours((prev) => ({
                                ...prev,
                                end: parseInt(e.target.value) || 0,
                              }))
                            }
                            className="w-24"
                            disabled={!editingLevel4Hours}
                          />
                        </div>

                        {!editingLevel4Hours ? (
                          <Button
                            variant="outline"
                            onClick={() => setEditingLevel4Hours(true)}
                            className="mb-[2px]"
                          >
                            <Edit2 className="h-4 w-4 mr-2" />
                            Edit Hours
                          </Button>
                        ) : (
                          <div className="flex space-x-2 mb-[2px]">
                            <Button
                              variant="outline"
                              onClick={handleLevel4HoursSave}
                              className="text-green-600"
                            >
                              <Check className="h-4 w-4 mr-1" />
                              Save
                            </Button>
                            <Button
                              variant="outline"
                              onClick={() => {
                                setEditingLevel4Hours(false);
                                setLevel4UnavailableHours({
                                  start:
                                    settings.level4UnavailableHours?.start ?? 0,
                                  end:
                                    settings.level4UnavailableHours?.end ?? 0,
                                });
                              }}
                              className="text-red-600"
                            >
                              <X className="h-4 w-4 mr-1" />
                              Cancel
                            </Button>
                          </div>
                        )}
                      </div>

                      <div className="pt-4">
                        <div className="p-4 bg-gray-50 rounded-md">
                          <div className="text-sm font-medium mb-2">
                            Current Setting
                          </div>
                          {level4UnavailableHours.start === 0 &&
                          level4UnavailableHours.end === 0 ? (
                            <p className="text-sm text-gray-600">
                              No restrictions - Level 4 users can book 24/7
                            </p>
                          ) : (
                            <p className="text-sm text-gray-600">
                              Level 4 users cannot book from{" "}
                              {level4UnavailableHours.start}:00 to{" "}
                              {level4UnavailableHours.end}:00
                              {level4UnavailableHours.start >
                              level4UnavailableHours.end
                                ? " (overnight)"
                                : ""}
                            </p>
                          )}
                        </div>
                      </div>
                    </div>
                  </CardContent>
                </Card>
              </TabsContent>

              <TabsContent value="volunteers">
                <Card>
                  <CardHeader>
                    <CardTitle>Manage All Volunteers</CardTitle>
                    <CardDescription>
                      View and manage volunteer status for all users
                    </CardDescription>
                  </CardHeader>
                  <CardContent>
                    <div className="flex items-center justify-between mb-6">
                      <div className="flex items-center gap-2">
                        <FiSearch className="text-gray-500" />
                        <Input
                          placeholder="Search by first or last name"
                          value={searchName}
                          onChange={(e) => setSearchName(e.target.value)}
                          className="w-full md:w-64"
                        />
                      </div>
                      <div className="text-sm text-gray-500">
                        Showing {startIndex + 1}-
                        {Math.min(endIndex, sortedFilteredUsers.length)} of{" "}
                        {sortedFilteredUsers.length} users
                      </div>
                    </div>

                    <ShadTable
                      columns={[
                        {
                          header: "First Name",
                          render: (user: any) => user.firstName,
                        },
                        {
                          header: "Last Name",
                          render: (user: any) => user.lastName,
                        },
                        { header: "Email", render: (user: any) => user.email },
                        {
                          header: "Phone Number",
                          render: (user: any) => user.phone,
                        },
                        {
                          header: "Volunteer Status",
                          render: (user: any) => (
                            <div className="space-y-1">
                              <VolunteerControl user={user} />
                              {user.volunteerHistory &&
                                user.volunteerHistory.length > 0 && (
                                  <details className="text-xs text-gray-500">
                                    <summary className="cursor-pointer hover:text-gray-700">
                                      History ({user.volunteerHistory.length})
                                    </summary>
                                    <div className="mt-1 space-y-1">
                                      {user.volunteerHistory
                                        .slice(0, 3)
                                        .map((period: any) => (
                                          <div
                                            key={period.id}
                                            className="text-xs"
                                          >
                                            {new Date(
                                              period.volunteerStart
                                            ).toLocaleDateString()}{" "}
                                            -{" "}
                                            {period.volunteerEnd
                                              ? new Date(
                                                  period.volunteerEnd
                                                ).toLocaleDateString()
                                              : "Active"}
                                          </div>
                                        ))}
                                      {user.volunteerHistory.length > 3 && (
                                        <div className="text-xs">
                                          ...and{" "}
                                          {user.volunteerHistory.length - 3}{" "}
                                          more
                                        </div>
                                      )}
                                    </div>
                                  </details>
                                )}
                            </div>
                          ),
                        },
                      ]}
                      data={paginatedUsers}
                      emptyMessage="No users found"
                    />

                    <Pagination
                      currentPage={currentPage}
                      totalPages={totalPages}
                      onPageChange={setCurrentPage}
                      maxVisiblePages={10}
                    />
                  </CardContent>
                </Card>

                {/* Volunteer Hours Management */}
                <Card className="mt-8">
                  <CardHeader>
                    <CardTitle>Manage Volunteer Hours</CardTitle>
                    <CardDescription>
                      Review and approve/deny/resolve/pending volunteer hour
                      submissions. Use the "Show resubmissions and denied hours
                      only" filter to focus on hours that need attention -
                      denied hours that need feedback and resubmissions that
                      need review.
                    </CardDescription>
                  </CardHeader>
                  <CardContent>
                    <div className="space-y-6">
                      {/* Search and Filter Controls */}
                      <div className="space-y-4 mb-6">
                        {/* Name Search and Status Filter Row */}
                        <div className="grid grid-cols-1 md:grid-cols-2 gap-4">
                          {/* Name Search */}
                          <div className="w-full">
                            <label className="block text-sm font-medium text-gray-700 mb-2">
                              Search by volunteer name
                            </label>
                            <div className="relative">
                              <FiSearch className="absolute left-3 top-1/2 transform -translate-y-1/2 text-gray-400 h-4 w-4" />
                              <Input
                                placeholder="Enter first name or last name to search..."
                                value={volunteerSearchName}
                                onChange={(e) =>
                                  setVolunteerSearchName(e.target.value)
                                }
                                className="pl-10 h-10 text-base"
                              />
                            </div>
                          </div>

                          {/* Status Filter */}
                          <div className="w-full">
                            <label className="block text-sm font-medium text-gray-700 mb-2">
                              Filter by status
                            </label>
                            <select
                              value={volunteerStatusFilter}
                              onChange={(e) =>
                                setVolunteerStatusFilter(e.target.value)
                              }
                              disabled={showResubmissionsOnly}
                              className={`w-full h-10 px-3 py-2 border border-gray-300 rounded-md focus:ring-2 focus:ring-yellow-500 focus:border-yellow-500 text-base ${
                                showResubmissionsOnly
                                  ? "bg-gray-100 text-gray-400 cursor-not-allowed"
                                  : ""
                              }`}
                            >
                              <option value="all">All Status</option>
                              <option value="pending">Pending</option>
                              <option value="approved">Approved</option>
                              <option value="denied">Denied</option>
                              <option value="resolved">Resolved</option>
                            </select>
                            {showResubmissionsOnly && (
                              <p className="text-xs text-gray-500 mt-1">
                                Status filter is disabled when showing
                                resubmissions and denied hours only
                              </p>
                            )}
                          </div>
                        </div>

                        <div className="mb-6">
                          <div className="flex items-center space-x-2">
                            <input
                              type="checkbox"
                              id="showResubmissionsOnly"
                              checked={showResubmissionsOnly}
                              onChange={(e) =>
                                setShowResubmissionsOnly(e.target.checked)
                              }
                              className="h-4 w-4 text-blue-600 rounded border-gray-300 focus:ring-blue-500"
                            />
                            <label
                              htmlFor="showResubmissionsOnly"
                              className="text-sm font-medium text-gray-700"
                            >
                              Show resubmissions and denied hours only
                            </label>
                            <span className="text-xs text-gray-500">
                              (Shows only pending resubmissions and denied hours
                              - overrides status filter)
                            </span>
                          </div>
                          {showResubmissionsOnly && (
                            <div className="mt-2 p-2 bg-blue-50 border border-blue-200 rounded text-xs text-blue-700">
                              <strong>Active:</strong> Showing only pending
                              hours marked as resubmissions and denied hours.
                              Status filter is disabled. Uncheck to use normal
                              filtering.
                            </div>
                          )}
                        </div>

                        {/* Date and Time Filters - Two Rows */}
                        <div className="grid grid-cols-1 md:grid-cols-2 gap-6">
                          {/* From Date and Time */}
                          <div className="space-y-3">
                            <h4 className="text-sm font-medium text-gray-700 border-b border-gray-200 pb-1">
                              Filter From
                            </h4>
                            <div className="space-y-3">
                              <div>
                                <label className="block text-sm text-gray-600 mb-1">
                                  Start Date
                                </label>
                                <Input
                                  type="date"
                                  value={volunteerFromDate}
                                  onChange={(e) =>
                                    setVolunteerFromDate(e.target.value)
                                  }
                                  className="w-full h-10"
                                />
                              </div>
                              <div>
                                <label className="block text-sm text-gray-600 mb-1">
                                  Start Time
                                </label>
                                <select
                                  value={volunteerFromTime}
                                  onChange={(e) =>
                                    setVolunteerFromTime(e.target.value)
                                  }
                                  disabled={!volunteerFromDate}
                                  className="w-full h-10 px-3 py-2 border border-gray-300 rounded-md focus:ring-2 focus:ring-yellow-500 focus:border-yellow-500 disabled:bg-gray-50 disabled:text-gray-400 text-base"
                                >
                                  <option value="">
                                    {!volunteerFromDate
                                      ? "Select start date first"
                                      : "Choose start time"}
                                  </option>
                                  {generateVolunteerTimeOptions().map(
                                    (time) => (
                                      <option key={time} value={time}>
                                        {time}
                                      </option>
                                    )
                                  )}
                                </select>
                              </div>
                            </div>
                          </div>

                          {/* To Date and Time */}
                          <div className="space-y-3">
                            <h4 className="text-sm font-medium text-gray-700 border-b border-gray-200 pb-1">
                              Filter To
                            </h4>
                            <div className="space-y-3">
                              <div>
                                <label className="block text-sm text-gray-600 mb-1">
                                  End Date
                                </label>
                                <Input
                                  type="date"
                                  value={volunteerToDate}
                                  onChange={(e) =>
                                    setVolunteerToDate(e.target.value)
                                  }
                                  className="w-full h-10"
                                />
                              </div>
                              <div>
                                <label className="block text-sm text-gray-600 mb-1">
                                  End Time
                                </label>
                                <select
                                  value={volunteerToTime}
                                  onChange={(e) =>
                                    setVolunteerToTime(e.target.value)
                                  }
                                  disabled={!volunteerToDate}
                                  className="w-full h-10 px-3 py-2 border border-gray-300 rounded-md focus:ring-2 focus:ring-yellow-500 focus:border-yellow-500 disabled:bg-gray-50 disabled:text-gray-400 text-base"
                                >
                                  <option value="">
                                    {!volunteerToDate
                                      ? "Select end date first"
                                      : "Choose end time"}
                                  </option>
                                  {generateVolunteerTimeOptions().map(
                                    (time) => (
                                      <option key={time} value={time}>
                                        {time}
                                      </option>
                                    )
                                  )}
                                </select>
                              </div>
                            </div>
                          </div>
                        </div>

                        {/* Action Buttons */}
                        <div className="flex flex-col sm:flex-row gap-3 pt-2">
                          <Button
                            onClick={handleVolunteerSearch}
                            disabled={
                              !volunteerFromDate ||
                              !volunteerFromTime ||
                              !volunteerToDate ||
                              !volunteerToTime
                            }
                            className="bg-yellow-500 hover:bg-yellow-600 text-white disabled:bg-gray-300 disabled:cursor-not-allowed h-10 px-6 font-medium"
                          >
                            Apply Date/Time Filter
                          </Button>

                          {(volunteerSearchName ||
                            volunteerStatusFilter !== "pending" ||
                            showResubmissionsOnly ||
                            appliedVolunteerFromDate ||
                            appliedVolunteerFromTime ||
                            appliedVolunteerToDate ||
                            appliedVolunteerToTime) && (
                            <Button
                              variant="outline"
                              onClick={handleClearVolunteerFilters}
                              className="h-10 px-6"
                            >
                              Clear All Filters
                            </Button>
                          )}
                        </div>
                      </div>

                      {/* Volunteer Hours Table */}
                      <ShadTable
                        key={`volunteer-table-${volunteerStatusFilter}-${volunteerSearchName}-${volunteerCurrentPage}`}
                        columns={[
                          {
                            header: "User",
                            render: (hour: any) => (
                              <div>
                                <div className="font-medium">
                                  {hour.user.firstName} {hour.user.lastName}
                                </div>
                                <div className="text-sm text-gray-500">
                                  {hour.user.email}
                                </div>
                              </div>
                            ),
                          },
                          {
                            header: "Date",
                            render: (hour: any) =>
                              new Date(hour.startTime).toLocaleDateString(),
                          },
                          {
                            header: "Time",
                            render: (hour: any) => {
                              const start = new Date(hour.startTime);
                              const end = new Date(hour.endTime);
                              return `${start.toLocaleTimeString([], {
                                hour: "2-digit",
                                minute: "2-digit",
                              })} - ${end.toLocaleTimeString([], {
                                hour: "2-digit",
                                minute: "2-digit",
                              })}`;
                            },
                          },
                          {
                            header: "Hours",
                            render: (hour: any) => {
                              const start = new Date(hour.startTime);
                              const end = new Date(hour.endTime);
                              const durationMs =
                                end.getTime() - start.getTime();
                              const hours =
                                Math.round(
                                  (durationMs / (1000 * 60 * 60)) * 10
                                ) / 10;
                              return `${hours} hours`;
                            },
                          },
                          {
                            header: "Description",
                            render: (hour: any) => hour.description || "—",
                          },
                          {
                            header: "Status",
                            render: (hour: any) => (
                              <div className="flex flex-col items-center gap-1">
                                <VolunteerHourStatusControl hour={hour} />
                                {hour.isResubmission && (
                                  <span className="px-2 py-1 rounded-full text-xs font-medium bg-blue-100 text-blue-800">
                                    Resubmission
                                  </span>
                                )}
                              </div>
                            ),
                          },
                          {
                            header: "Logged",
                            render: (hour: any) =>
                              new Date(hour.createdAt).toLocaleDateString(),
                          },
                        ]}
                        data={paginatedVolunteerHours}
                        emptyMessage="No volunteer hours found"
                      />

                      {/* Pagination for Volunteer Hours */}
                      <Pagination
                        currentPage={volunteerCurrentPage}
                        totalPages={volunteerTotalPages}
                        onPageChange={setVolunteerCurrentPage}
                        maxVisiblePages={10}
                      />
                    </div>
                  </CardContent>
                </Card>

                {/* Recent Actions */}
                <Card className="mt-8">
                  <CardHeader>
                    <CardTitle>Recently Managed Volunteer Actions</CardTitle>
                    <CardDescription>
                      Recently modified volunteer hour statuses and number of
                      total hours per filter
                    </CardDescription>
                  </CardHeader>
                  <CardContent>
                    {/* Search and Filter Controls for Recent Actions */}
                    <div className="space-y-4 mb-6">
                      {/* Name Search and Status Filter Row */}
                      <div className="grid grid-cols-1 md:grid-cols-2 gap-4">
                        {/* Name Search */}
                        <div className="w-full">
                          <label className="block text-sm font-medium text-gray-700 mb-2">
                            Search by volunteer name
                          </label>
                          <div className="relative">
                            <FiSearch className="absolute left-3 top-1/2 transform -translate-y-1/2 text-gray-400 h-4 w-4" />
                            <Input
                              placeholder="Enter first name or last name to search..."
                              value={actionsSearchName}
                              onChange={(e) =>
                                setActionsSearchName(e.target.value)
                              }
                              className="pl-10 h-10 text-base"
                            />
                          </div>
                        </div>

                        {/* Status Filter */}
                        <div className="w-full">
                          <label className="block text-sm font-medium text-gray-700 mb-2">
                            Filter by status
                          </label>
                          <select
                            value={actionsStatusFilter}
                            onChange={(e) =>
                              setActionsStatusFilter(e.target.value)
                            }
                            className="w-full h-10 px-3 py-2 border border-gray-300 rounded-md focus:ring-2 focus:ring-yellow-500 focus:border-yellow-500 text-base"
                          >
                            <option value="all">All Status</option>
                            <option value="pending">Pending</option>
                            <option value="approved">Approved</option>
                            <option value="denied">Denied</option>
                            <option value="resolved">Resolved</option>
                          </select>
                        </div>
                      </div>

                      {/* Date and Time Filters - Two Rows */}
                      <div className="grid grid-cols-1 md:grid-cols-2 gap-6">
                        {/* From Date and Time */}
                        <div className="space-y-3">
                          <h4 className="text-sm font-medium text-gray-700 border-b border-gray-200 pb-1">
                            Filter From
                          </h4>
                          <div className="space-y-3">
                            <div>
                              <label className="block text-sm text-gray-600 mb-1">
                                Start Date
                              </label>
                              <Input
                                type="date"
                                value={actionsFromDate}
                                onChange={(e) =>
                                  setActionsFromDate(e.target.value)
                                }
                                className="w-full h-10"
                              />
                            </div>
                            <div>
                              <label className="block text-sm text-gray-600 mb-1">
                                Start Time
                              </label>
                              <select
                                value={actionsFromTime}
                                onChange={(e) =>
                                  setActionsFromTime(e.target.value)
                                }
                                disabled={!actionsFromDate}
                                className="w-full h-10 px-3 py-2 border border-gray-300 rounded-md focus:ring-2 focus:ring-yellow-500 focus:border-yellow-500 disabled:bg-gray-50 disabled:text-gray-400 text-base"
                              >
                                <option value="">
                                  {!actionsFromDate
                                    ? "Select start date first"
                                    : "Choose start time"}
                                </option>
                                {generateVolunteerTimeOptions().map((time) => (
                                  <option key={time} value={time}>
                                    {time}
                                  </option>
                                ))}
                              </select>
                            </div>
                          </div>
                        </div>

                        {/* To Date and Time */}
                        <div className="space-y-3">
                          <h4 className="text-sm font-medium text-gray-700 border-b border-gray-200 pb-1">
                            Filter To
                          </h4>
                          <div className="space-y-3">
                            <div>
                              <label className="block text-sm text-gray-600 mb-1">
                                End Date
                              </label>
                              <Input
                                type="date"
                                value={actionsToDate}
                                onChange={(e) =>
                                  setActionsToDate(e.target.value)
                                }
                                className="w-full h-10"
                              />
                            </div>
                            <div>
                              <label className="block text-sm text-gray-600 mb-1">
                                End Time
                              </label>
                              <select
                                value={actionsToTime}
                                onChange={(e) =>
                                  setActionsToTime(e.target.value)
                                }
                                disabled={!actionsToDate}
                                className="w-full h-10 px-3 py-2 border border-gray-300 rounded-md focus:ring-2 focus:ring-yellow-500 focus:border-yellow-500 disabled:bg-gray-50 disabled:text-gray-400 text-base"
                              >
                                <option value="">
                                  {!actionsToDate
                                    ? "Select end date first"
                                    : "Choose end time"}
                                </option>
                                {generateVolunteerTimeOptions().map((time) => (
                                  <option key={time} value={time}>
                                    {time}
                                  </option>
                                ))}
                              </select>
                            </div>
                          </div>
                        </div>
                      </div>

                      {/* Action Buttons */}
                      <div className="flex flex-col sm:flex-row gap-3 pt-2">
                        <Button
                          onClick={handleActionsSearch}
                          disabled={
                            !actionsFromDate ||
                            !actionsFromTime ||
                            !actionsToDate ||
                            !actionsToTime
                          }
                          className="bg-yellow-500 hover:bg-yellow-600 text-white disabled:bg-gray-300 disabled:cursor-not-allowed h-10 px-6 font-medium"
                        >
                          Apply Date/Time Filter
                        </Button>

                        {(actionsSearchName ||
                          actionsStatusFilter !== "all" ||
                          appliedActionsFromDate ||
                          appliedActionsFromTime ||
                          appliedActionsToDate ||
                          appliedActionsToTime) && (
                          <Button
                            variant="outline"
                            onClick={handleClearActionsFilters}
                            className="h-10 px-6"
                          >
                            Clear All Filters
                          </Button>
                        )}
                      </div>
                    </div>

                    {/* Stats for Recently Managed Volunteer Actions */}
                    <div className="mb-4 p-3 bg-gray-50 rounded-lg">
                      <div className="flex flex-col space-y-2">
                        <div className="flex items-center justify-between text-sm text-gray-600">
                          <span>
                            Showing {actionsStartIndex + 1}-
                            {Math.min(
                              actionsEndIndex,
                              sortedRecentActions.length
                            )}{" "}
                            of {sortedRecentActions.length} entries
                            {appliedActionsFromDate &&
                              appliedActionsFromTime &&
                              appliedActionsToDate &&
                              appliedActionsToTime && (
                                <span className="ml-2 text-yellow-600">
                                  (filtered from{" "}
                                  {new Date(
                                    `${appliedActionsFromDate}T${appliedActionsFromTime}`
                                  ).toLocaleString()}{" "}
                                  to{" "}
                                  {new Date(
                                    `${appliedActionsToDate}T${appliedActionsToTime}`
                                  ).toLocaleString()}
                                  )
                                </span>
                              )}
                          </span>
                        </div>
                        <div className="flex items-center justify-between">
                          <div className="flex items-center space-x-4 text-sm">
                            <span className="text-blue-700 font-medium">
                              {actionsStatusFilter === "all"
                                ? "Total Hours (All Status)"
                                : `Total Hours (${
                                    actionsStatusFilter
                                      .charAt(0)
                                      .toUpperCase() +
                                    actionsStatusFilter.slice(1)
                                  } Status)`}
                              : {totalRecentActionHours.toFixed(1)} hours
                            </span>
                          </div>
                        </div>
                      </div>
                    </div>

                    {/* Recent Actions Table */}
                    <ShadTable
                      key={`actions-table-${actionsStatusFilter}-${actionsSearchName}-${actionsCurrentPage}`}
                      columns={[
                        {
                          header: "User",
                          render: (action: any) => (
                            <div>
                              <div className="font-medium">
                                {action.user.firstName} {action.user.lastName}
                              </div>
                              <div className="text-sm text-gray-500">
                                {action.user.email}
                              </div>
                            </div>
                          ),
                        },
                        {
                          header: "Date",
                          render: (action: any) =>
                            new Date(action.startTime).toLocaleDateString(),
                        },
                        {
                          header: "Time",
                          render: (action: any) => {
                            const start = new Date(action.startTime);
                            const end = new Date(action.endTime);
                            return `${start.toLocaleTimeString([], {
                              hour: "2-digit",
                              minute: "2-digit",
                            })} - ${end.toLocaleTimeString([], {
                              hour: "2-digit",
                              minute: "2-digit",
                            })}`;
                          },
                        },
                        {
                          header: "Status History",
                          render: (action: any) => {
                            const currentStatus = action.status;
                            const previousStatus = action.previousStatus;

                            return (
                              <div className="flex flex-col items-center space-y-1">
                                {/* Status Change Display */}
                                <div className="flex items-center justify-center space-x-2">
                                  {previousStatus && (
                                    <>
                                      <span
                                        className={`px-2 py-1 rounded-full text-xs font-medium ${
                                          previousStatus === "approved"
                                            ? "bg-green-100 text-green-800"
                                            : previousStatus === "denied"
                                              ? "bg-red-100 text-red-800"
                                              : previousStatus === "resolved"
                                                ? "bg-purple-100 text-purple-800"
                                                : "bg-yellow-100 text-yellow-800"
                                        }`}
                                      >
                                        {previousStatus
                                          .charAt(0)
                                          .toUpperCase() +
                                          previousStatus.slice(1)}
                                      </span>
                                      <span className="text-gray-400">→</span>
                                    </>
                                  )}
                                  <span
                                    className={`px-2 py-1 rounded-full text-xs font-medium ${
                                      currentStatus === "approved"
                                        ? "bg-green-100 text-green-800"
                                        : currentStatus === "denied"
                                          ? "bg-red-100 text-red-800"
                                          : currentStatus === "resolved"
                                            ? "bg-purple-100 text-purple-800"
                                            : "bg-yellow-100 text-yellow-800"
                                    }`}
                                  >
                                    {currentStatus.charAt(0).toUpperCase() +
                                      currentStatus.slice(1)}
                                  </span>
                                </div>

                                {action.isResubmission && (
                                  <div className="flex justify-center">
                                    <span className="px-2 py-1 rounded-full text-xs font-medium bg-blue-100 text-blue-800">
                                      Resubmission
                                    </span>
                                  </div>
                                )}
                              </div>
                            );
                          },
                        },
                        {
                          header: "Last Modified",
                          render: (action: any) =>
                            new Date(action.updatedAt).toLocaleString(),
                        },
                      ]}
                      data={paginatedRecentActions}
                      emptyMessage="No recent actions found"
                    />

                    {/* Pagination for Recent Actions */}
                    <Pagination
                      currentPage={actionsCurrentPage}
                      totalPages={actionsTotalPages}
                      onPageChange={setActionsCurrentPage}
                      maxVisiblePages={50}
                    />
                  </CardContent>
                </Card>
              </TabsContent>

              <TabsContent value="plannedClosures">
                <Card>
                  <CardHeader>
                    <CardTitle>Planned Closures for Level 3 Users</CardTitle>
                    <CardDescription>
                      Set specific time periods when level 3 users cannot book
                      equipment. Level 4 users will still be able to book during
                      these times.
                    </CardDescription>
                  </CardHeader>
                  <CardContent>
                    <div className="space-y-6">
                      <div className="bg-blue-50 p-4 rounded-md border border-blue-100 mb-6">
                        <h3 className="text-blue-800 font-medium mb-1">
                          About Planned Closures
                        </h3>
                        <p className="text-blue-700 text-sm">
                          Use this feature to block equipment bookings for level
                          3 users during special events, holidays, or
                          maintenance periods. Level 4 users will still be able
                          to make bookings during these times.
                        </p>
                      </div>

                      {/* Add new closure form */}
                      <div className="border p-4 rounded-md bg-gray-50">
                        <h3 className="font-medium mb-3">
                          Add New Planned Closure
                        </h3>
                        <div className="grid grid-cols-1 md:grid-cols-2 gap-4">
                          <div className="space-y-2">
                            <Label htmlFor="start-date">Start Date</Label>
                            <Input
                              id="start-date"
                              type="date"
                              value={
                                newClosure.startDate.toISOString().split("T")[0]
                              }
                              onChange={(e) => {
                                const date = new Date(e.target.value);
                                setNewClosure((prev) => ({
                                  ...prev,
                                  startDate: date,
                                }));
                              }}
                            />
                          </div>
                          <div className="space-y-2">
                            <Label htmlFor="start-time">Start Time</Label>
                            <select
                              id="start-time"
                              className="w-full rounded-md border border-gray-300 p-2"
                              value={newClosure.startTime}
                              onChange={(e) =>
                                setNewClosure((prev) => ({
                                  ...prev,
                                  startTime: e.target.value,
                                }))
                              }
                            >
                              {timeOptions.map((time) => (
                                <option key={`start-${time}`} value={time}>
                                  {time}
                                </option>
                              ))}
                            </select>
                          </div>
                          <div className="space-y-2">
                            <Label htmlFor="end-date">End Date</Label>
                            <Input
                              id="end-date"
                              type="date"
                              value={
                                newClosure.endDate.toISOString().split("T")[0]
                              }
                              onChange={(e) => {
                                const date = new Date(e.target.value);
                                setNewClosure((prev) => ({
                                  ...prev,
                                  endDate: date,
                                }));
                              }}
                            />
                          </div>
                          <div className="space-y-2">
                            <Label htmlFor="end-time">End Time</Label>
                            <select
                              id="end-time"
                              className="w-full rounded-md border border-gray-300 p-2"
                              value={newClosure.endTime}
                              onChange={(e) =>
                                setNewClosure((prev) => ({
                                  ...prev,
                                  endTime: e.target.value,
                                }))
                              }
                            >
                              {timeOptions.map((time) => (
                                <option key={`end-${time}`} value={time}>
                                  {time}
                                </option>
                              ))}
                            </select>
                          </div>
                        </div>
                        <Button
                          onClick={handleAddClosure}
                          className="mt-4 bg-yellow-500 hover:bg-yellow-600 text-white"
                        >
                          Add Closure Period
                        </Button>

                        {/* Validation Error Dialog */}
                        <AlertDialog
                          open={validationError.show}
                          onOpenChange={(open) =>
                            setValidationError((prev) => ({
                              ...prev,
                              show: open,
                            }))
                          }
                        >
                          <AlertDialogContent>
                            <AlertDialogHeader>
                              <AlertDialogTitle>
                                {validationError.title}
                              </AlertDialogTitle>
                              <AlertDialogDescription>
                                {validationError.message}
                              </AlertDialogDescription>
                            </AlertDialogHeader>
                            <AlertDialogFooter>
                              <AlertDialogAction
                                onClick={() =>
                                  setValidationError({
                                    ...validationError,
                                    show: false,
                                  })
                                }
                              >
                                OK
                              </AlertDialogAction>
                            </AlertDialogFooter>
                          </AlertDialogContent>
                        </AlertDialog>
                      </div>

                      {/* List of existing closures */}
                      <div className="mt-6">
                        <h3 className="font-medium mb-3">
                          Current Planned Closures
                        </h3>
                        {plannedClosures.length === 0 ? (
                          <div className="text-center py-8 text-gray-500 bg-gray-50 rounded-md border border-gray-200">
                            No planned closures set. Add one using the form
                            above.
                          </div>
                        ) : (
                          <Table>
                            <TableHeader>
                              <TableRow>
                                <TableHead>ID</TableHead>
                                <TableHead>Start Date & Time</TableHead>
                                <TableHead>End Date & Time</TableHead>
                                <TableHead>Duration</TableHead>
                                <TableHead className="text-right">
                                  Actions
                                </TableHead>
                              </TableRow>
                            </TableHeader>
                            <TableBody>
                              {plannedClosures.map((closure) => {
                                const start = new Date(closure.startDate);
                                const end = new Date(closure.endDate);
                                const durationMs =
                                  end.getTime() - start.getTime();
                                const durationDays = Math.floor(
                                  durationMs / (1000 * 60 * 60 * 24)
                                );
                                const durationHours = Math.floor(
                                  (durationMs % (1000 * 60 * 60 * 24)) /
                                    (1000 * 60 * 60)
                                );

                                return (
                                  <TableRow key={closure.id}>
                                    <TableCell className="font-medium">
                                      {closure.id}
                                    </TableCell>
                                    <TableCell>
                                      {start.toLocaleDateString()}{" "}
                                      {start.toLocaleTimeString([], {
                                        hour: "2-digit",
                                        minute: "2-digit",
                                      })}
                                    </TableCell>
                                    <TableCell>
                                      {end.toLocaleDateString()}{" "}
                                      {end.toLocaleTimeString([], {
                                        hour: "2-digit",
                                        minute: "2-digit",
                                      })}
                                    </TableCell>
                                    <TableCell>
                                      {durationDays > 0
                                        ? `${durationDays} day${
                                            durationDays !== 1 ? "s" : ""
                                          }`
                                        : ""}
                                      {durationHours > 0
                                        ? `${
                                            durationDays > 0 ? ", " : ""
                                          }${durationHours} hour${
                                            durationHours !== 1 ? "s" : ""
                                          }`
                                        : ""}
                                    </TableCell>
                                    <TableCell className="text-right">
                                      <ConfirmButton
                                        confirmTitle="Confirm Delete"
                                        confirmDescription="Are you sure you want to delete this planned closure? This action cannot be undone."
                                        onConfirm={() =>
                                          handleDeleteClosure(closure.id)
                                        }
                                        buttonLabel="Delete"
                                        buttonClassName="bg-red-500 hover:bg-red-600 text-white"
                                      />
                                    </TableCell>
                                  </TableRow>
                                );
                              })}
                            </TableBody>
                          </Table>
                        )}
                      </div>
                    </div>
                  </CardContent>
                </Card>
              </TabsContent>

              <TabsContent value="cancelledEvents">
                {/* Unresolved Workshop Cancelled Events Card */}
                <Card className="mb-6">
                  <CardHeader>
                    <CardTitle>Workshop Cancelled Events</CardTitle>
                    <CardDescription>
                      View and manage unresolved workshop cancellations to track
                      refunds and resolve user issues
                    </CardDescription>
                  </CardHeader>
                  <CardContent>
                    <ShadTable
                      columns={[
                        {
                          header: "User",
                          render: (cancellation: any) => (
                            <div>
                              <div className="font-medium">
                                {cancellation.user.firstName}{" "}
                                {cancellation.user.lastName}
                              </div>
                              <div className="text-sm text-gray-500">
                                {cancellation.user.email}
                              </div>
                            </div>
                          ),
                        },
                        {
                          header: "Workshop Name",
                          render: (cancellation: any) =>
                            cancellation.workshop.name,
                        },
                        {
                          header: "Workshop Time(s)",
                          render: (cancellation: any) => {
                            const startDate = new Date(
                              cancellation.workshopOccurrence.startDate
                            );
                            const endDate = new Date(
                              cancellation.workshopOccurrence.endDate
                            );

                            // Check if this is a multi-day workshop
                            const isMultiDay =
                              cancellation.workshop.type === "multi_day" ||
                              (cancellation.workshopOccurrence.connectId !==
                                null &&
                                cancellation.workshopOccurrence.connectId !==
                                  undefined);

                            if (isMultiDay) {
                              // Multi-day workshop with clickable link - show Connect ID
                              return (
                                <div className="text-sm">
                                  <div className="flex items-center gap-2">
                                    <a
                                      href={`/dashboard/workshops/${cancellation.workshop.id}`}
                                      className="text-blue-600 hover:text-blue-800 hover:underline cursor-pointer"
                                      target="_blank"
                                      rel="noopener noreferrer"
                                    >
                                      Multi-Day Workshop
                                    </a>
                                  </div>
                                  <div className="text-gray-500 text-xs">
                                    Connect ID:{" "}
                                    {cancellation.workshopOccurrence.connectId}
                                  </div>
                                </div>
                              );
                            } else {
                              // Single occurrence workshop
                              return (
                                <div className="text-sm">
                                  <div className="font-medium">
                                    {startDate.toLocaleDateString()}
                                  </div>
                                  <div className="text-gray-500 text-xs">
                                    {startDate.toLocaleTimeString([], {
                                      hour: "2-digit",
                                      minute: "2-digit",
                                    })}{" "}
                                    →{" "}
                                    {endDate.toLocaleTimeString([], {
                                      hour: "2-digit",
                                      minute: "2-digit",
                                    })}
                                  </div>
                                </div>
                              );
                            }
                          },
                        },
                        {
                          header: "Price Variation",
                          render: (cancellation: any) =>
                            cancellation.priceVariation ? (
                              <span className="text-sm font-medium">
                                {cancellation.priceVariation.name}
                              </span>
                            ) : (
                              <span className="text-gray-400 text-sm">N/A</span>
                            ),
                        },
                        {
                          header: "Stripe Intent ID",
                          render: (cancellation: any) => (
                            <div className="text-sm font-mono">
                              {cancellation.stripePaymentIntentId || "N/A"}
                            </div>
                          ),
                        },
                        {
                          header: "Eligible for Refund",
                          render: (cancellation: any) => {
                            const cancellationDate = new Date(
                              cancellation.cancellationDate
                            );

                            // Check if this is a multi-day workshop
                            const isMultiDay =
                              cancellation.workshop.type === "multi_day" ||
                              (cancellation.workshopOccurrence.connectId !==
                                null &&
                                cancellation.workshopOccurrence.connectId !==
                                  undefined);

                            let workshopStartDate: Date;

                            if (
                              isMultiDay &&
                              cancellation.allOccurrences &&
                              cancellation.allOccurrences.length > 0
                            ) {
                              // For multi-day workshops, find the earliest start date from all occurrences
                              const earliestOccurrence =
                                cancellation.allOccurrences.reduce(
                                  (earliest: any, current: any) => {
                                    const currentStart = new Date(
                                      current.startDate
                                    );
                                    const earliestStart = new Date(
                                      earliest.startDate
                                    );
                                    return currentStart < earliestStart
                                      ? current
                                      : earliest;
                                  }
                                );
                              workshopStartDate = new Date(
                                earliestOccurrence.startDate
                              );
                            } else {
                              // For regular workshops, use the single occurrence start date
                              workshopStartDate = new Date(
                                cancellation.workshopOccurrence.startDate
                              );
                            }

                            // Check if cancelled at least 2 days before the workshop start time
                            const eligibleDate = new Date(
                              workshopStartDate.getTime() -
                                2 * 24 * 60 * 60 * 1000
                            );
                            const isEligible = cancellationDate <= eligibleDate;

                            return (
                              <div className="flex items-center">
                                <span
                                  className={`px-2 py-1 rounded text-xs font-medium ${
                                    isEligible
                                      ? "bg-green-100 text-green-800"
                                      : "bg-red-100 text-red-800"
                                  }`}
                                >
                                  {isEligible ? "Yes" : "No"}
                                </span>
                              </div>
                            );
                          },
                        },
                        {
                          header: "Resolved?",
                          render: (cancellation: any) => (
                            <WorkshopCancellationResolvedControl
                              cancellation={cancellation}
                            />
                          ),
                        },
                      ]}
                      data={paginatedUnresolvedCancellations}
                      emptyMessage="No unresolved cancelled workshop events found"
                    />
                    <WorkshopCancellationsPagination
                      currentPage={unresolvedCurrentPage}
                      totalPages={unresolvedTotalPages}
                      setCurrentPage={setUnresolvedCurrentPage}
                    />
                  </CardContent>
                </Card>

                {/* Resolved Workshop Cancelled Events Card */}
                <Card className="mb-6">
                  <CardHeader>
                    <CardTitle>Resolved Workshop Cancelled Events</CardTitle>
                    <CardDescription>
                      Previously resolved workshop cancellations for reference
                    </CardDescription>
                  </CardHeader>
                  <CardContent>
                    <ShadTable
                      columns={[
                        {
                          header: "User",
                          render: (cancellation: any) => (
                            <div>
                              <div className="font-medium">
                                {cancellation.user.firstName}{" "}
                                {cancellation.user.lastName}
                              </div>
                              <div className="text-sm text-gray-500">
                                {cancellation.user.email}
                              </div>
                            </div>
                          ),
                        },
                        {
                          header: "Workshop Name",
                          render: (cancellation: any) =>
                            cancellation.workshop.name,
                        },
                        {
                          header: "Workshop Time(s)",
                          render: (cancellation: any) => {
                            const startDate = new Date(
                              cancellation.workshopOccurrence.startDate
                            );
                            const endDate = new Date(
                              cancellation.workshopOccurrence.endDate
                            );

                            // Check if this is a multi-day workshop
                            const isMultiDay =
                              cancellation.workshop.type === "multi_day" ||
                              (cancellation.workshopOccurrence.connectId !==
                                null &&
                                cancellation.workshopOccurrence.connectId !==
                                  undefined);

                            if (isMultiDay) {
                              // Multi-day workshop with clickable link - show Connect ID
                              return (
                                <div className="text-sm">
                                  <div className="flex items-center gap-2">
                                    <a
                                      href={`/dashboard/workshops/${cancellation.workshop.id}`}
                                      className="text-blue-600 hover:text-blue-800 hover:underline cursor-pointer"
                                      target="_blank"
                                      rel="noopener noreferrer"
                                    >
                                      Multi-Day Workshop
                                    </a>
                                  </div>
                                  <div className="text-gray-500 text-xs">
                                    Connect ID:{" "}
                                    {cancellation.workshopOccurrence.connectId}
                                  </div>
                                </div>
                              );
                            } else {
                              // Single occurrence workshop
                              return (
                                <div className="text-sm">
                                  <div className="font-medium">
                                    {startDate.toLocaleDateString()}
                                  </div>
                                  <div className="text-gray-500 text-xs">
                                    {startDate.toLocaleTimeString([], {
                                      hour: "2-digit",
                                      minute: "2-digit",
                                    })}{" "}
                                    →{" "}
                                    {endDate.toLocaleTimeString([], {
                                      hour: "2-digit",
                                      minute: "2-digit",
                                    })}
                                  </div>
                                </div>
                              );
                            }
                          },
                        },
                        {
                          header: "Price Variation",
                          render: (cancellation: any) =>
                            cancellation.priceVariation ? (
                              <span className="text-sm font-medium">
                                {cancellation.priceVariation.name}
                              </span>
                            ) : (
                              <span className="text-gray-400 text-sm">N/A</span>
                            ),
                        },
                        {
                          header: "Stripe Intent ID",
                          render: (cancellation: any) => (
                            <div className="text-sm font-mono">
                              {cancellation.stripePaymentIntentId || "N/A"}
                            </div>
                          ),
                        },
                        {
                          header: "Eligible for Refund",
                          render: (cancellation: any) => {
                            const cancellationDate = new Date(
                              cancellation.cancellationDate
                            );

                            // Check if this is a multi-day workshop
                            const isMultiDay =
                              cancellation.workshop.type === "multi_day" ||
                              (cancellation.workshopOccurrence.connectId !==
                                null &&
                                cancellation.workshopOccurrence.connectId !==
                                  undefined);

                            let workshopStartDate: Date;

                            if (
                              isMultiDay &&
                              cancellation.allOccurrences &&
                              cancellation.allOccurrences.length > 0
                            ) {
                              // For multi-day workshops, find the earliest start date from all occurrences
                              const earliestOccurrence =
                                cancellation.allOccurrences.reduce(
                                  (earliest: any, current: any) => {
                                    const currentStart = new Date(
                                      current.startDate
                                    );
                                    const earliestStart = new Date(
                                      earliest.startDate
                                    );
                                    return currentStart < earliestStart
                                      ? current
                                      : earliest;
                                  }
                                );
                              workshopStartDate = new Date(
                                earliestOccurrence.startDate
                              );
                            } else {
                              // For regular workshops, use the single occurrence start date
                              workshopStartDate = new Date(
                                cancellation.workshopOccurrence.startDate
                              );
                            }

                            // Check if cancelled at least 2 days before the workshop start time
                            const eligibleDate = new Date(
                              workshopStartDate.getTime() -
                                2 * 24 * 60 * 60 * 1000
                            );
                            const isEligible = cancellationDate <= eligibleDate;

                            return (
                              <div className="flex items-center">
                                <span
                                  className={`px-2 py-1 rounded text-xs font-medium ${
                                    isEligible
                                      ? "bg-green-100 text-green-800"
                                      : "bg-red-100 text-red-800"
                                  }`}
                                >
                                  {isEligible ? "Yes" : "No"}
                                </span>
                              </div>
                            );
                          },
                        },
                        {
                          header: "Resolved",
                          render: (cancellation: any) => (
                            <WorkshopCancellationResolvedControl
                              cancellation={cancellation}
                            />
                          ),
                        },
                      ]}
                      data={paginatedResolvedCancellations}
                      emptyMessage="No resolved cancelled workshop events found"
                    />
                    <WorkshopCancellationsPagination
                      currentPage={resolvedCurrentPage}
                      totalPages={resolvedTotalPages}
                      setCurrentPage={setResolvedCurrentPage}
                    />
                  </CardContent>
                </Card>

                {/* Equipment Cancelled Events Card */}
                <Card className="mb-6">
                  <CardHeader>
                    <CardTitle>Equipment Cancelled Events</CardTitle>
                    <CardDescription>
                      View and manage unresolved equipment cancellations to
                      track refunds and resolve user issues
                    </CardDescription>
                  </CardHeader>
                  <CardContent>
                    <ShadTable
                      columns={[
                        {
                          header: "User",
                          render: (cancellation: any) => (
                            <div>
                              <div className="font-medium">
                                {cancellation.user.firstName}{" "}
                                {cancellation.user.lastName}
                              </div>
                              <div className="text-sm text-gray-500">
                                {cancellation.user.email}
                              </div>
                            </div>
                          ),
                        },
                        {
                          header: "Equipment Name",
                          render: (cancellation: any) => (
                            <div className="font-medium">
                              {cancellation.equipment.name}
                            </div>
                          ),
                        },
                        {
                          header: "Equipment Time(s)",
                          render: (cancellation: any) => {
                            const times = cancellation.cancelledSlotTimes;
                            if (!times || times.length === 0) {
                              return (
                                <span className="text-gray-500">No times</span>
                              );
                            }

                            if (times.length === 1) {
                              const time = times[0];
                              return (
                                <div className="text-sm">
                                  {new Date(
                                    time.startTime
                                  ).toLocaleDateString()}{" "}
                                  {new Date(time.startTime).toLocaleTimeString(
                                    [],
                                    { hour: "2-digit", minute: "2-digit" }
                                  )}{" "}
                                  -{" "}
                                  {new Date(time.endTime).toLocaleTimeString(
                                    [],
                                    { hour: "2-digit", minute: "2-digit" }
                                  )}
                                </div>
                              );
                            }

                            return (
                              <TooltipProvider>
                                <Tooltip>
                                  <TooltipTrigger asChild>
                                    <Button
                                      variant="ghost"
                                      className="p-0 h-auto text-sm"
                                    >
                                      {times.length} time slots
                                    </Button>
                                  </TooltipTrigger>
                                  <TooltipContent>
                                    <div className="space-y-1">
                                      {times.map((time: any, index: number) => (
                                        <div key={index} className="text-xs">
                                          {new Date(
                                            time.startTime
                                          ).toLocaleDateString()}{" "}
                                          {new Date(
                                            time.startTime
                                          ).toLocaleTimeString([], {
                                            hour: "2-digit",
                                            minute: "2-digit",
                                          })}{" "}
                                          -{" "}
                                          {new Date(
                                            time.endTime
                                          ).toLocaleTimeString([], {
                                            hour: "2-digit",
                                            minute: "2-digit",
                                          })}
                                        </div>
                                      ))}
                                    </div>
                                  </TooltipContent>
                                </Tooltip>
                              </TooltipProvider>
                            );
                          },
                        },
                        {
                          header: "Slots Refunded / Total",
                          render: (cancellation: any) => (
                            <div className="text-sm font-medium">
                              {cancellation.slotsRefunded}/
                              {cancellation.totalSlotsBooked}
                            </div>
                          ),
                        },
                        {
                          header: "Price to Refund",
                          render: (cancellation: any) => (
                            <div className="text-sm font-medium">
                              ${cancellation.priceToRefund.toFixed(2)}
                            </div>
                          ),
                        },
                        {
                          header: "Total Price Paid",
                          render: (cancellation: any) => (
                            <div className="text-sm font-medium">
                              ${cancellation.totalPricePaid.toFixed(2)}
                            </div>
                          ),
                        },
                        {
                          header: "Stripe Payment ID",
                          render: (cancellation: any) => (
                            <div className="text-sm font-mono">
                              {cancellation.paymentIntentId ? (
                                <span className="text-blue-600">
                                  {cancellation.paymentIntentId}
                                </span>
                              ) : (
                                <span className="text-gray-400">
                                  No Payment ID
                                </span>
                              )}
                            </div>
                          ),
                        },
                        {
                          header: "Eligible for Refund",
                          render: (cancellation: any) => (
                            <div>
                              <span
                                className={`inline-flex px-2 py-1 text-xs font-medium rounded-full ${
                                  cancellation.eligibleForRefund
                                    ? "bg-green-100 text-green-800"
                                    : "bg-red-100 text-red-800"
                                }`}
                              >
                                {cancellation.eligibleForRefund ? "Yes" : "No"}
                              </span>
                            </div>
                          ),
                        },
                        {
                          header: "Resolved?",
                          render: (cancellation: any) => (
                            <EquipmentCancellationResolvedControl
                              cancellation={cancellation}
                            />
                          ),
                        },
                      ]}
                      data={paginatedEquipmentUnresolvedCancellations}
                      emptyMessage="No unresolved cancelled equipment events found"
                    />
                    <EquipmentCancellationsPagination
                      currentPage={equipmentUnresolvedCurrentPage}
                      totalPages={equipmentUnresolvedTotalPages}
                      setCurrentPage={setEquipmentUnresolvedCurrentPage}
                    />
                  </CardContent>
                </Card>

                {/* Resolved Equipment Cancelled Events Card */}
                <Card className="mb-6">
                  <CardHeader>
                    <CardTitle>Resolved Equipment Cancelled Events</CardTitle>
                    <CardDescription>
                      Previously resolved equipment cancellations for reference
                    </CardDescription>
                  </CardHeader>
                  <CardContent>
                    <ShadTable
                      columns={[
                        {
                          header: "User",
                          render: (cancellation: any) => (
                            <div>
                              <div className="font-medium">
                                {cancellation.user.firstName}{" "}
                                {cancellation.user.lastName}
                              </div>
                              <div className="text-sm text-gray-500">
                                {cancellation.user.email}
                              </div>
                            </div>
                          ),
                        },
                        {
                          header: "Equipment Name",
                          render: (cancellation: any) => (
                            <div className="font-medium">
                              {cancellation.equipment.name}
                            </div>
                          ),
                        },
                        {
                          header: "Equipment Time(s)",
                          render: (cancellation: any) => {
                            const times = cancellation.cancelledSlotTimes;
                            if (!times || times.length === 0) {
                              return (
                                <span className="text-gray-500">No times</span>
                              );
                            }

                            if (times.length === 1) {
                              const time = times[0];
                              return (
                                <div className="text-sm">
                                  {new Date(
                                    time.startTime
                                  ).toLocaleDateString()}{" "}
                                  {new Date(time.startTime).toLocaleTimeString(
                                    [],
                                    { hour: "2-digit", minute: "2-digit" }
                                  )}{" "}
                                  -{" "}
                                  {new Date(time.endTime).toLocaleTimeString(
                                    [],
                                    { hour: "2-digit", minute: "2-digit" }
                                  )}
                                </div>
                              );
                            }

                            return (
                              <TooltipProvider>
                                <Tooltip>
                                  <TooltipTrigger asChild>
                                    <Button
                                      variant="ghost"
                                      className="p-0 h-auto text-sm"
                                    >
                                      {times.length} time slots
                                    </Button>
                                  </TooltipTrigger>
                                  <TooltipContent>
                                    <div className="space-y-1">
                                      {times.map((time: any, index: number) => (
                                        <div key={index} className="text-xs">
                                          {new Date(
                                            time.startTime
                                          ).toLocaleDateString()}{" "}
                                          {new Date(
                                            time.startTime
                                          ).toLocaleTimeString([], {
                                            hour: "2-digit",
                                            minute: "2-digit",
                                          })}{" "}
                                          -{" "}
                                          {new Date(
                                            time.endTime
                                          ).toLocaleTimeString([], {
                                            hour: "2-digit",
                                            minute: "2-digit",
                                          })}
                                        </div>
                                      ))}
                                    </div>
                                  </TooltipContent>
                                </Tooltip>
                              </TooltipProvider>
                            );
                          },
                        },
                        {
                          header: "Slots Refunded / Total",
                          render: (cancellation: any) => (
                            <div className="text-sm font-medium">
                              {cancellation.slotsRefunded}/
                              {cancellation.totalSlotsBooked}
                            </div>
                          ),
                        },
                        {
                          header: "Price to Refund",
                          render: (cancellation: any) => (
                            <div className="text-sm font-medium">
                              ${cancellation.priceToRefund.toFixed(2)}
                            </div>
                          ),
                        },
                        {
                          header: "Total Price Paid",
                          render: (cancellation: any) => (
                            <div className="text-sm font-medium">
                              ${cancellation.totalPricePaid.toFixed(2)}
                            </div>
                          ),
                        },
                        {
                          header: "Stripe Payment ID",
                          render: (cancellation: any) => (
                            <div className="text-sm font-mono">
                              {cancellation.paymentIntentId ? (
                                <span className="text-blue-600">
                                  {cancellation.paymentIntentId}
                                </span>
                              ) : (
                                <span className="text-gray-400">
                                  No Payment ID
                                </span>
                              )}
                            </div>
                          ),
                        },
                        {
                          header: "Eligible for Refund",
                          render: (cancellation: any) => (
                            <div>
                              <span
                                className={`inline-flex px-2 py-1 text-xs font-medium rounded-full ${
                                  cancellation.eligibleForRefund
                                    ? "bg-green-100 text-green-800"
                                    : "bg-red-100 text-red-800"
                                }`}
                              >
                                {cancellation.eligibleForRefund ? "Yes" : "No"}
                              </span>
                            </div>
                          ),
                        },
                        {
                          header: "Resolved",
                          render: (cancellation: any) => (
                            <EquipmentCancellationResolvedControl
                              cancellation={cancellation}
                            />
                          ),
                        },
                      ]}
                      data={paginatedEquipmentResolvedCancellations}
                      emptyMessage="No resolved cancelled equipment events found"
                    />
                    <EquipmentCancellationsPagination
                      currentPage={equipmentResolvedCurrentPage}
                      totalPages={equipmentResolvedTotalPages}
                      setCurrentPage={setEquipmentResolvedCurrentPage}
                    />
                  </CardContent>
                </Card>
              </TabsContent>

              {/* Tab: Miscellaneous Settings */}
              <TabsContent value="miscellaneous">
                <Form method="post" className="space-y-6">
                  <input
                    type="hidden"
                    name="actionType"
                    value="updateSettings"
                  />
                  <input
                    type="hidden"
                    name="settingType"
                    value="gstPercentage"
                  />
                  <Card>
                    <CardHeader>
                      <CardTitle>Tax Settings</CardTitle>
                      <CardDescription>
                        Configure tax rates applied to all payments
                      </CardDescription>
                    </CardHeader>
                    <CardContent className="space-y-4">
                      <div className="space-y-2">
                        <Label htmlFor="gstPercentage">
                          GST/HST Percentage
                        </Label>
                        <div className="flex items-center space-x-2">
                          <Input
                            id="gstPercentage"
                            name="gstPercentage"
                            type="number"
                            value={gstPercentage}
                            onChange={(e) => setGstPercentage(e.target.value)}
                            min="0"
                            max="20"
                            step="0.1"
                            className="w-24"
                          />
                          <span className="text-sm text-gray-600">%</span>
                        </div>
                        <p className="text-sm text-gray-500">
                          GST/HST tax percentage applied to all payments.
                          Standard Canadian GST is 5%. HST varies by province
                          (13% in Ontario, 15% in Atlantic Canada). This rate
                          will be applied to all memberships, workshops, and
                          equipment bookings.
                        </p>
                      </div>
                    </CardContent>
                    <CardFooter>
                      <Button
                        type="submit"
                        className="bg-yellow-500 hover:bg-yellow-600 text-white"
                      >
                        <Save className="h-4 w-4 mr-2" />
                        Save Tax Settings
                      </Button>
                    </CardFooter>
                  </Card>
                </Form>
              </TabsContent>

              <TabsContent value="integrations">
                <Card>
                  <CardHeader>
                    <CardTitle>Google Calendar</CardTitle>
                    <CardDescription>
                      Connect an organization Google account and choose a public
                      calendar. New workshops and orientations will be published
                      automatically. You can make the calendar public in Google
                      Calendar settings.
                    </CardDescription>
                  </CardHeader>
                  <CardContent className="space-y-6">
                    {/* @ts-ignore server-injected via loader */}
                    {(() => {
                      const data = (typeof window === "undefined"
                        ? undefined
                        : undefined) as any;
                      return null;
                    })()}
                    {/* Using loader data through hook */}
                    {(() => {
                      const { google } = (useLoaderData() as any) || { google: {} };
                      return (
                        <div className="space-y-4">
                          {!google?.connected ? (
                            <div className="space-y-2">
                              <p className="text-sm text-gray-600">
                                Not connected to Google Calendar.
                              </p>
                              <a
                                href="/api/google-calendar/connect"
                                className="inline-flex items-center gap-2 bg-yellow-500 hover:bg-yellow-600 text-white px-4 py-2 rounded-md"
                              >
                                Connect Google
                              </a>
                              <p className="text-xs text-gray-500">
                                After granting access, you will come back here to
                                select a calendar.
                              </p>
                            </div>
                          ) : (
                            <Form method="post" className="space-y-4">
                              <input type="hidden" name="actionType" value="googleCalendarSave" />
                              <div className="space-y-2">
                                <Label htmlFor="googleCalendarId">Select Calendar</Label>
                                <select
                                  id="googleCalendarId"
                                  name="googleCalendarId"
                                  defaultValue={google?.selectedCalendarId || ""}
                                  className="border rounded px-3 py-2 w-full max-w-md"
                                >
                                  <option value="" disabled>
                                    Choose a calendar
                                  </option>
                                  {google?.calendars?.map((c: any) => (
                                    <option key={c.id} value={c.id}>
                                      {c.summary} ({c.id})
                                    </option>
                                  ))}
                                </select>
                                <p className="text-xs text-gray-500">
                                  Ensure this calendar is public in Google Calendar settings to embed it on the website.
                                </p>
                              </div>
                              <div className="space-y-2">
                                <Label htmlFor="googleTimezone">Timezone</Label>
                                <Input
                                  id="googleTimezone"
                                  name="googleTimezone"
                                  type="text"
                                  defaultValue={google?.timezone || "America/Yellowknife"}
                                  className="w-full max-w-md"
                                />
                                <p className="text-xs text-gray-500">
                                  Use a valid IANA timezone like America/Yellowknife.
                                </p>
                              </div>
                              <div className="flex items-center gap-3">
                                <Button type="submit" className="bg-yellow-500 hover:bg-yellow-600 text-white">
                                  Save Google Calendar Settings
                                </Button>
                                <a
                                  href="/api/google-calendar/disconnect"
                                  className="inline-flex items-center gap-2 bg-red-500 hover:bg-red-600 text-white px-4 py-2 rounded-md"
                                >
                                  Sign out
                                </a>
                              </div>
                            </Form>
                          )}
                        </div>
                      );
                    })()}
                  </CardContent>
                </Card>
              </TabsContent>

              {/* Tabb Placeholder for Future Settings */}
              <TabsContent value="placeholder">
                <Card>
                  <CardHeader>
                    <CardTitle>Other Settings</CardTitle>
                    <CardDescription>
                      Additional settings will be added here in the future
                    </CardDescription>
                  </CardHeader>
                  <CardContent>
                    <p className="text-gray-500">
                      This section is reserved for future settings.
                    </p>
                  </CardContent>
                </Card>
              </TabsContent>
            </Tabs>
          </div>
        </main>
      </div>
    </SidebarProvider>
  );
}<|MERGE_RESOLUTION|>--- conflicted
+++ resolved
@@ -160,9 +160,8 @@
     })
   );
 
-<<<<<<< HEAD
   const equipmentCancellations = await getAllEquipmentCancellations();
-=======
+
   // Google Calendar config for integrations tab
   const googleConnected = await isGoogleConnected();
   const googleCalendarId = await getAdminSetting("google_calendar_id", "");
@@ -179,7 +178,6 @@
       logger.error(`Failed to list Google calendars: ${String(e)}`);
     }
   }
->>>>>>> f0debe5c
 
   // Log successful load
   logger.info(
@@ -211,16 +209,13 @@
     volunteerHours: allVolunteerHours,
     recentVolunteerActions,
     workshopCancellations: enhancedWorkshopCancellations,
-<<<<<<< HEAD
     equipmentCancellations,
-=======
     google: {
       connected: googleConnected,
       selectedCalendarId: googleCalendarId,
       timezone: googleTimezone,
       calendars: googleCalendars,
     },
->>>>>>> f0debe5c
   };
 }
 
