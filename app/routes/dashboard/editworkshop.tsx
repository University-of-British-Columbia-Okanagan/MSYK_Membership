import React, { useState } from "react";
import {
  redirect,
  useNavigation,
  useActionData,
  useLoaderData,
} from "react-router";
import { Button } from "@/components/ui/button";
import { Input } from "@/components/ui/input";
import { Textarea } from "@/components/ui/textarea";
import {
  Form,
  FormControl,
  FormItem,
  FormLabel,
  FormMessage,
  FormField,
} from "@/components/ui/form";
import { Tabs, TabsContent, TabsList, TabsTrigger } from "@/components/ui/tabs";
import { useForm } from "react-hook-form";
import { zodResolver } from "@hookform/resolvers/zod";
import { workshopFormSchema } from "../../schemas/workshopFormSchema";
import type { WorkshopFormValues } from "../../schemas/workshopFormSchema";
import {
  getWorkshopById,
  updateWorkshopWithOccurrences,
  cancelWorkshopOccurrence,
  getWorkshops,
  getWorkshopContinuationUserCount,
} from "~/models/workshop.server";
import { ConfirmButton } from "@/components/ui/ConfirmButton";
import {
  Select,
  SelectContent,
  SelectItem,
  SelectTrigger,
  SelectValue,
} from "@/components/ui/select";
import { Badge } from "@/components/ui/badge";
import GenericFormField from "~/components/ui/GenericFormField";
import DateTypeRadioGroup from "~/components/ui/DateTypeRadioGroup";
import OccurrenceRow from "~/components/ui/OccurrenceRow";
import RepetitionScheduleInputs from "@/components/ui/RepetitionScheduleInputs";
import OccurrencesTabs from "~/components/ui/OccurrenceTabs";
import PrerequisitesField from "@/components/ui/PrerequisitesField";
import { getAvailableEquipment } from "~/models/equipment.server";
import MultiSelectField from "@/components/ui/MultiSelectField";
import {
  Calendar as CalendarIcon,
  CalendarDays as CalendarDaysIcon,
  CalendarRange as CalendarRangeIcon,
  Check as CheckIcon,
} from "lucide-react";
import {
  AlertDialog,
  AlertDialogAction,
  AlertDialogCancel,
  AlertDialogContent,
  AlertDialogDescription,
  AlertDialogFooter,
  AlertDialogHeader,
  AlertDialogTitle,
} from "@/components/ui/alert-dialog";
import {
  Tooltip,
  TooltipContent,
  TooltipProvider,
  TooltipTrigger,
} from "@/components/ui/tooltip";
import { cn } from "@/lib/utils";
<<<<<<< HEAD
import { getRoleUser } from "~/utils/session.server";
=======
import {
  getEquipmentSlotsWithStatus,
  bulkBookEquipment,
  createEquipmentSlotsForOccurrence,
} from "~/models/equipment.server";
import { getEquipmentVisibilityDays } from "~/models/admin.server";
import { getUser } from "~/utils/session.server";
import EquipmentBookingGrid from "@/components/ui/Dashboard/equipmentbookinggrid";
import type { SlotsByDay } from "@/components/ui/Dashboard/equipmentbookinggrid";
>>>>>>> a1b18604

interface Occurrence {
  id?: number;
  startDate: Date;
  endDate: Date;
  startDatePST?: Date;
  endDatePST?: Date;
  status?: string;
  userCount?: number;
  connectId?: number | null;
  offerId?: number | null; // Add this line
}

/* ──────────────────────────────────────────────────────────────────────────────
   1) Loader: fetch the Workshop + its WorkshopOccurrences
   ---------------------------------------------------------------------------*/
/* ──────────────────────────────────────────────────────────────────────────────
   1) Loader: fetch the Workshop + its WorkshopOccurrences
   ---------------------------------------------------------------------------*/
export async function loader({
  params,
  request,
}: {
  params: { workshopId: string };
  request: Request;
}) {
  const workshop = await getWorkshopById(Number(params.workshopId));
  const availableWorkshops = await getWorkshops();
  const availableEquipments = await getAvailableEquipment();
  const userCounts = await getWorkshopContinuationUserCount(
    Number(params.workshopId)
  );

  // Get user ID from session if available (for equipment booking UI)
  const user = await getUser(request);
  const userId = user?.id || undefined;

  // Get equipment slots and visibility days
  const equipmentsWithSlots = await getEquipmentSlotsWithStatus(userId);
  const equipmentVisibilityDays = await getEquipmentVisibilityDays();

  // Create a mapping of selected equipment slots
  const selectedSlotsMap: Record<number, number[]> = {};
  for (const equipment of equipmentsWithSlots) {
    const selectedSlotIds: number[] = [];
    for (const day in equipment.slotsByDay) {
      for (const time in equipment.slotsByDay[day]) {
        const slot = equipment.slotsByDay[day][time];
        // Check if this slot is reserved for this specific workshop
        if (
          slot?.reservedForWorkshop &&
          slot?.id &&
          slot.workshopName === workshop.name
        ) {
          selectedSlotIds.push(slot.id);
        }
      }
    }
    if (selectedSlotIds.length > 0) {
      selectedSlotsMap[equipment.id] = selectedSlotIds;
    }
  }

  if (!workshop) {
    throw new Response("Workshop Not Found", { status: 404 });
  }

  return {
    workshop,
    availableWorkshops,
    availableEquipments,
    userCounts,
    equipments: equipmentsWithSlots,
    selectedSlotsMap,
    equipmentVisibilityDays,
  };
}

/* ──────────────────────────────────────────────────────────────────────────────
   2) Action: convert local occurrences to UTC, then update both Workshop + 
      WorkshopOccurrences in the DB.
   ---------------------------------------------------------------------------*/
export async function action({
  request,
  params,
}: {
  request: Request;
  params: { workshopId: string };
}) {
  const formData = await request.formData();
  const rawValues = Object.fromEntries(formData.entries());
  const roleUser = await getRoleUser(request);
  if (!roleUser || roleUser.roleName.toLowerCase() !== "admin") {
    throw new Response("Not Authorized", { status: 419 });
  }

  // Check if this submission is a cancellation request.
  if (rawValues.cancelOccurrenceId) {
    const occurrenceId = parseInt(rawValues.cancelOccurrenceId as string, 10);
    const isWorkshopContinuation = rawValues.isWorkshopContinuation === "true";

    try {
      if (isWorkshopContinuation) {
        // Get all active occurrences for this workshop and cancel them
        const workshop = await getWorkshopById(Number(params.workshopId));
        const activeOccurrences = workshop.occurrences.filter(
          (occ: any) => occ.status === "active"
        );

        // Cancel all active occurrences
        for (const occ of activeOccurrences) {
          await cancelWorkshopOccurrence(occ.id);
        }
      } else {
        // Cancel just the specified occurrence
        await cancelWorkshopOccurrence(occurrenceId);
      }
    } catch (error) {
      console.error("Error cancelling occurrence(s):", error);
      return { errors: { cancel: ["Failed to cancel occurrence(s)"] } };
    }
    return redirect("/dashboard/admin");
  }

  let selectedSlots: Record<number, number[]> = {};
  try {
    selectedSlots = JSON.parse(rawValues.selectedSlots as string);
  } catch (error) {
    console.error("Error parsing selected slots:", error);
    return { errors: { selectedSlots: ["Invalid selected slots format"] } };
  }

  // Convert price & capacity
  const price = parseFloat(rawValues.price as string);
  const capacity = parseInt(rawValues.capacity as string, 10);
  const prerequisites = JSON.parse(rawValues.prerequisites as string).map(
    Number
  );
  const equipments = JSON.parse(rawValues.equipments as string).map(Number);

  const isWorkshopContinuation = rawValues.isWorkshopContinuation === "true";

  let occurrences: {
    id?: number;
    status?: string;
    userCount?: number;
    startDate: Date;
    endDate: Date;
    startDatePST: Date;
    endDatePST: Date;
  }[] = [];
  try {
    occurrences = JSON.parse(rawValues.occurrences as string).map(
      (occ: {
        id?: number;
        status?: string;
        userCount?: number;
        startDate: string;
        endDate: string;
      }) => {
        const localStart = new Date(occ.startDate);
        const localEnd = new Date(occ.endDate);

        // VALIDATION CHECK: Ensure end date is later than start date
        if (localEnd.getTime() <= localStart.getTime()) {
          throw new Error("End date must be later than start date");
        }

        const startOffset = localStart.getTimezoneOffset();
        const utcStart = new Date(localStart.getTime() - startOffset * 60000);
        const endOffset = localEnd.getTimezoneOffset();
        const utcEnd = new Date(localEnd.getTime() - endOffset * 60000);

        return {
          id: occ.id,
          status: occ.status,
          userCount: occ.userCount,
          startDate: localStart,
          endDate: localEnd,
          startDatePST: utcStart,
          endDatePST: utcEnd,
        };
      }
    );
  } catch (error) {
    console.error("Error parsing occurrences:", error);
    return {
      errors: {
        occurrences: [
          error instanceof Error &&
          error.message === "End date must be later than start date"
            ? error.message
            : "Invalid date format",
        ],
      },
    };
  }

  const parsed = workshopFormSchema.safeParse({
    ...rawValues,
    price,
    capacity,
    occurrences,
    prerequisites,
    equipments,
    isWorkshopContinuation,
  });

  if (!parsed.success) {
    console.log(parsed.error.flatten().fieldErrors);
    return { errors: parsed.error.flatten().fieldErrors };
  }

  // try {
  //   await updateWorkshopWithOccurrences(Number(params.workshopId), {
  //     name: parsed.data.name,
  //     description: parsed.data.description,
  //     price: parsed.data.price,
  //     location: parsed.data.location,
  //     capacity: parsed.data.capacity,
  //     type: parsed.data.type,
  //     occurrences: parsed.data.occurrences,
  //     prerequisites: parsed.data.prerequisites,
  //     equipments: parsed.data.equipments,
  //     isWorkshopContinuation: parsed.data.isWorkshopContinuation,
  //   });
  // } catch (error) {
  //   console.error("Error updating workshop:", error);
  //   return { errors: { database: ["Failed to update workshop"] } };
  // }
  // return redirect("/dashboard/admin");
  try {
    // Update the workshop
    await updateWorkshopWithOccurrences(Number(params.workshopId), {
      name: parsed.data.name,
      description: parsed.data.description,
      price: parsed.data.price,
      location: parsed.data.location,
      capacity: parsed.data.capacity,
      type: parsed.data.type,
      occurrences: parsed.data.occurrences,
      prerequisites: parsed.data.prerequisites,
      equipments: parsed.data.equipments,
      isWorkshopContinuation: parsed.data.isWorkshopContinuation,
      selectedSlots, // Pass the selected slots
    });

    // Process equipment bookings
    const allSelectedSlotIds = Object.values(selectedSlots).flat().map(Number);

    // Get the current user ID
    const user = await getUser(request);
    const userId = user?.id || 1; // Default to 1 if no user found

    try {
      // Get valid slot IDs (positive numbers only)
      const validSelectedSlotIds = allSelectedSlotIds.filter((id) => id > 0);

      if (validSelectedSlotIds.length > 0) {
        // Update equipment bookings
        await bulkBookEquipment(
          Number(params.workshopId),
          validSelectedSlotIds,
          userId
        );
      }

      // Update equipment slots for all occurrences
      // Process equipment bookings
      if (parsed.data.occurrences) {
        for (const occurrence of parsed.data.occurrences) {
          if (occurrence.id && parsed.data.equipments) {
            for (const equipmentId of parsed.data.equipments) {
              try {
                await createEquipmentSlotsForOccurrence(
                  occurrence.id,
                  equipmentId,
                  occurrence.startDate,
                  occurrence.endDate,
                  userId
                );
              } catch (error) {
                console.error(
                  `Error creating slots for equipment ${equipmentId}:`,
                  error
                );
                // Continue with other equipment instead of failing completely
              }
            }
          }
        }
      }
    } catch (error) {
      console.error("Error updating equipment bookings:", error);
      // Continue with redirect even if equipment booking fails
    }
  } catch (error) {
    console.error("Error updating workshop:", error);
    return { errors: { database: ["Failed to update workshop"] } };
  }

  return redirect("/dashboard/admin");
}

/* ──────────────────────────────────────────────────────────────────────────────
   3) Local helpers for datetime-local fields
   ---------------------------------------------------------------------------*/
function parseDateTimeAsLocal(value: string): Date {
  if (!value) return new Date("");
  const [datePart, timePart] = value.split("T");
  const [year, month, day] = datePart.split("-").map(Number);
  const [hours, minutes] = timePart.split(":").map(Number);
  return new Date(year, month - 1, day, hours, minutes);
}

function formatLocalDatetime(date: Date): string {
  if (isNaN(date.getTime())) return "";
  const year = date.getFullYear();
  const month = String(date.getMonth() + 1).padStart(2, "0");
  const day = String(date.getDate()).padStart(2, "0");
  const hours = String(date.getHours()).padStart(2, "0");
  const minutes = String(date.getMinutes()).padStart(2, "0");
  return `${year}-${month}-${day}T${hours}:${minutes}`;
}

/**
 * Check if a date is in the past
 */
function isDateInPast(date: Date): boolean {
  const now = new Date();
  return date < now && !isNaN(date.getTime());
}

/**
 * Check if any occurrence dates are in the past
 */
function hasOccurrencesInPast(occurrences: Occurrence[]): boolean {
  // Only check active occurrences with valid dates
  const activeOccurrences = occurrences.filter(
    (occ) => occ.status === "active" || !occ.status // Include new occurrences with no status
  );

  return activeOccurrences.some(
    (occ) =>
      (isDateInPast(occ.startDate) || isDateInPast(occ.endDate)) &&
      !isNaN(occ.startDate.getTime()) &&
      !isNaN(occ.endDate.getTime())
  );
}

const getOfferIdColor = (offerId: number | null | undefined): string => {
  if (!offerId) return "bg-gray-100 text-gray-800"; // Default color for null/undefined

  // Create a set of predefined colors to cycle through based on offerId
  const colors = [
    "bg-blue-100 text-blue-800",
    "bg-green-100 text-green-800",
    "bg-purple-100 text-purple-800",
    "bg-pink-100 text-pink-800",
    "bg-indigo-100 text-indigo-800",
    "bg-yellow-100 text-yellow-800",
    "bg-orange-100 text-orange-800",
    "bg-teal-100 text-teal-800",
  ];

  // Use modulo to cycle through colors for different offerIds
  return colors[(offerId - 1) % colors.length];
};

/**
 * Get equipment slots for workshop occurrences
 */
function getEquipmentSlotsForOccurrences(occurrences: Occurrence[]): {
  [day: string]: string[];
} {
  const slotsForOccurrences: { [day: string]: string[] } = {};

  occurrences.forEach((occ) => {
    if (isNaN(occ.startDate.getTime()) || isNaN(occ.endDate.getTime())) {
      return; // Skip invalid dates
    }

    // Create 30-minute slots for the entire workshop duration
    const currentTime = new Date(occ.startDate);
    while (currentTime < occ.endDate) {
      // Format day as "Sat 24" (using the actual day name and number)
      const dayName = currentTime.toLocaleDateString("en-US", {
        weekday: "short",
      });
      const dayNumber = currentTime.getDate();
      const dayKey = `${dayName} ${dayNumber}`;

      // Format time as "05:00"
      const hours = String(currentTime.getHours()).padStart(2, "0");
      const minutes = String(currentTime.getMinutes()).padStart(2, "0");
      const timeKey = `${hours}:${minutes}`;

      // Add to slots map
      if (!slotsForOccurrences[dayKey]) {
        slotsForOccurrences[dayKey] = [];
      }

      // Only add if not already in the array
      if (!slotsForOccurrences[dayKey].includes(timeKey)) {
        slotsForOccurrences[dayKey].push(timeKey);
      }

      // Move to next 30-minute slot
      currentTime.setTime(currentTime.getTime() + 30 * 60 * 1000);
    }
  });

  return slotsForOccurrences;
}

/**
 * Check for equipment booking overlaps
 */
function checkForEquipmentOverlaps(
  currentOccurrences: Occurrence[],
  currentSelectedEquipments: number[],
  currentAvailableEquipments: {
    id: number;
    name: string;
    slotsByDay: SlotsByDay;
  }[],
  workshopName: string
) {
  const overlaps: {
    equipmentId: number;
    name: string;
    overlappingTimes: string[];
  }[] = [];

  // Filter for valid dates only
  const validOccurrences = currentOccurrences.filter(
    (occ) => !isNaN(occ.startDate.getTime()) && !isNaN(occ.endDate.getTime())
  );

  if (validOccurrences.length === 0 || currentSelectedEquipments.length === 0) {
    return overlaps;
  }

  // Check each selected equipment for overlaps
  currentSelectedEquipments.forEach((equipmentId) => {
    const equipment = currentAvailableEquipments.find(
      (eq) => eq.id === equipmentId
    );
    if (!equipment) return;

    const overlappingTimes: string[] = [];

    // For each workshop occurrence, check for overlaps in equipment slots
    validOccurrences.forEach((occ) => {
      // Create 30-minute slots for the entire workshop duration
      const currentTime = new Date(occ.startDate);
      while (currentTime < occ.endDate) {
        // Format day as "Sat 24"
        const dayName = currentTime.toLocaleDateString("en-US", {
          weekday: "short",
        });
        const dayNumber = currentTime.getDate();
        const dayKey = `${dayName} ${dayNumber}`;

        // Format time as "05:00"
        const hours = String(currentTime.getHours()).padStart(2, "0");
        const minutes = String(currentTime.getMinutes()).padStart(2, "0");
        const timeKey = `${hours}:${minutes}`;

        // Check if this slot exists in the equipment's slots and is booked or unavailable
        if (
          equipment.slotsByDay[dayKey] &&
          equipment.slotsByDay[dayKey][timeKey] &&
          (equipment.slotsByDay[dayKey][timeKey].isBooked ||
            equipment.slotsByDay[dayKey][timeKey].reservedForWorkshop) &&
          // Skip slots reserved for this workshop
          !equipment.slotsByDay[dayKey][timeKey].workshopName?.includes(
            workshopName
          )
        ) {
          const formattedTime = `${dayName} ${dayNumber} at ${hours}:${minutes}`;
          if (!overlappingTimes.includes(formattedTime)) {
            overlappingTimes.push(formattedTime);
          }
        }

        // Move to next 30-minute slot
        currentTime.setTime(currentTime.getTime() + 30 * 60 * 1000);
      }
    });

    if (overlappingTimes.length > 0) {
      overlaps.push({
        equipmentId,
        name: equipment.name || `Equipment ${equipmentId}`,
        overlappingTimes,
      });
    }
  });

  return overlaps;
}

/* ──────────────────────────────────────────────────────────────────────────────
   4) Other functions
   ---------------------------------------------------------------------------*/

function handleCancelOccurrence(occurrenceId?: number) {
  if (!occurrenceId) return;

  // Set the hidden input's value.
  const cancelInput = document.getElementById(
    "cancelOccurrenceId"
  ) as HTMLInputElement;
  if (cancelInput) {
    cancelInput.value = occurrenceId.toString();
  }

  // Use the native submit() method to trigger the form submission.
  const formEl = document.querySelector("form") as HTMLFormElement;
  formEl?.submit();
}

/* ──────────────────────────────────────────────────────────────────────────────
   5) The EditWorkshop component
   ---------------------------------------------------------------------------*/
export default function EditWorkshop() {
  const actionData = useActionData<{ errors?: Record<string, string[]> }>();
  // const workshop = useLoaderData<typeof loader>();
  const { workshop, availableWorkshops, availableEquipments, userCounts } =
    useLoaderData<Awaited<ReturnType<typeof loader>>>();

  // Convert DB's existing occurrences (UTC) to local Date objects (NOT DOING THIS ANYMORE)
  const initialOccurrences =
    workshop.occurrences?.map((occ: any) => {
      const localStart = new Date(occ.startDate);
      const localEnd = new Date(occ.endDate);
      return {
        id: occ.id,
        startDate: localStart,
        endDate: localEnd,
        status: occ.status,
        userCount: occ.userWorkshops?.length ?? 0,
        connectId: occ.connectId,
        offerId: occ.offerId, // Add this line
      };
    }) || [];

  const defaultContinuation =
    initialOccurrences.some((occ) => occ.connectId != null) || false;

  // React Hook Form setup
  const form = useForm<WorkshopFormValues>({
    resolver: zodResolver(workshopFormSchema),
    defaultValues: {
      name: workshop.name,
      description: workshop.description,
      price: workshop.price,
      location: workshop.location,
      capacity: workshop.capacity,
      // type: (workshop.type as "workshop" | "orientation") || "workshop",
      occurrences: initialOccurrences,
      // This checks if workshop.prerequisites is an array of objects (with a prerequisiteId property) and maps them to numbers; otherwise, it uses the array as is (or defaults to an empty array).
      prerequisites:
        (Array.isArray(workshop.prerequisites) &&
        typeof workshop.prerequisites[0] === "object"
          ? workshop.prerequisites.map((p: any) => p.prerequisiteId)
          : workshop.prerequisites) || [],
      equipments:
        Array.isArray(workshop.equipments) &&
        typeof workshop.equipments[0] === "object"
          ? workshop.equipments.map((e: any) => e.equipmentId)
          : workshop.equipments || [],
      isWorkshopContinuation: defaultContinuation,
    },
  });

  // We store occurrences in local state for the UI
  const [occurrences, setOccurrences] =
    useState<Occurrence[]>(initialOccurrences);

  const activeOccurrences = occurrences.filter(
    (occ) => occ.status === "active"
  );
  const pastOccurrences = occurrences.filter((occ) => occ.status === "past");
  const cancelledOccurrences = occurrences.filter(
    (occ) => occ.status === "cancelled"
  );

  // New state for prerequisites – initialize from the workshop data.
  // This checks if workshop.prerequisites is an array of objects (with a prerequisiteId property) and maps them to numbers; otherwise, it uses the array as is (or defaults to an empty array).
  const [selectedPrerequisites, setSelectedPrerequisites] = useState<number[]>(
    Array.isArray(workshop.prerequisites) &&
      workshop.prerequisites.length &&
      typeof workshop.prerequisites[0] === "object"
      ? workshop.prerequisites.map((p: any) => p.prerequisiteId)
      : workshop.prerequisites || []
  );

  // const [selectedEquipments, setSelectedEquipments] = useState<number[]>(
  //   Array.isArray(workshop.equipments) &&
  //     typeof workshop.equipments[0] === "object"
  //     ? workshop.equipments.map((e: any) => e.equipmentId)
  //     : workshop.equipments || []
  // );
  const [selectedEquipments, setSelectedEquipments] = useState<number[]>(
    Array.isArray(workshop.equipments) &&
      typeof workshop.equipments[0] === "object"
      ? [...new Set(workshop.equipments.map((e: any) => e.equipmentId))]
      : [...new Set(workshop.equipments || [])]
  );

  const [selectedSlotsMap, setSelectedSlotsMap] = useState<
    Record<number, number[]>
  >(useLoaderData<typeof loader>().selectedSlotsMap || {});
  const [equipmentOverlaps, setEquipmentOverlaps] = useState<
    {
      equipmentId: number;
      name: string;
      overlappingTimes: string[];
    }[]
  >([]);
  const [showOverlapConfirm, setShowOverlapConfirm] = useState(false);
  const [proceedDespiteOverlaps, setProceedDespiteOverlaps] = useState(false);

  const [isWorkshopContinuation, setIsWorkshopContinuation] =
    useState<boolean>(defaultContinuation);

  const [isConfirmDialogOpen, setIsConfirmDialogOpen] = useState(false);
  const [formSubmitting, setFormSubmitting] = useState(false);

  // Let's track the date selection approach (custom, weekly, monthly).
  // Default to "custom" if we already have occurrences, but you can tweak if desired.
  const [dateSelectionType, setDateSelectionType] = useState<
    "custom" | "weekly" | "monthly"
  >(occurrences.length ? "custom" : "custom");

  // Weekly repetition states
  const [weeklyInterval, setWeeklyInterval] = useState(1);
  const [weeklyCount, setWeeklyCount] = useState(1);
  const [weeklyStartDate, setWeeklyStartDate] = useState("");
  const [weeklyEndDate, setWeeklyEndDate] = useState("");

  // Monthly repetition states
  const [monthlyInterval, setMonthlyInterval] = useState(1);
  const [monthlyCount, setMonthlyCount] = useState(1);
  const [monthlyStartDate, setMonthlyStartDate] = useState("");
  const [monthlyEndDate, setMonthlyEndDate] = useState("");

  // For custom approach, add an empty row
  // For custom approach, add an empty row
  const addOccurrence = () => {
    // Check if any users are registered
    let hasUsers = false;

    if (isWorkshopContinuation) {
      // For workshop continuation, check total users across all occurrences
      hasUsers = userCounts.totalUsers > 0;
    } else {
      // For regular workshops, check each occurrence
      hasUsers = occurrences.some((occ) => occ.userCount && occ.userCount > 0);
    }

    // If users are registered, show confirmation dialog
    if (hasUsers) {
      const confirmed = window.confirm(
        "Are you sure you want to add new dates? There are users registered."
      );
      if (!confirmed) {
        return; // Exit if the user cancels
      }
    }

    // Find the highest offerId from existing occurrences
    const offerIds = occurrences
      .map((occ) => occ.offerId || 0)
      .filter((id) => id !== null && id !== undefined);

    const highestOfferId = offerIds.length > 0 ? Math.max(...offerIds) : 1;

    // Create new occurrence with the highest offerId
    const newOccurrence = {
      startDate: new Date(""),
      endDate: new Date(""),
      offerId: highestOfferId, // Use the highest existing offerId
    };

    const updatedOccurrences = [...occurrences, newOccurrence];

    // Sort by startDate
    updatedOccurrences.sort(
      (a, b) => a.startDate.getTime() - b.startDate.getTime()
    );

    setOccurrences(updatedOccurrences);
    form.setValue("occurrences", updatedOccurrences);
  };

  // For custom approach, update a row's start or end
  function updateOccurrence(
    index: number,
    field: "startDate" | "endDate",
    value: string
  ) {
    const occurrence = occurrences[index];

    // Check if there are registered users
    if (occurrence.userCount && occurrence.userCount > 0) {
      const confirmed = window.confirm(
        "Are you sure about changing the date? Users are registered here."
      );
      if (!confirmed) {
        return; // Exit if the user cancels
      }
    }

    const now = new Date();
    const localDate = parseDateTimeAsLocal(value);
    const updatedOccurrences = [...occurrences];

    // Update the chosen field
    updatedOccurrences[index][field] = localDate;

    // If it's not already cancelled, compute a new status based on the start date.
    if (updatedOccurrences[index].status !== "cancelled") {
      const start = updatedOccurrences[index].startDate;
      if (!isNaN(start.getTime())) {
        updatedOccurrences[index].status = start >= now ? "active" : "past";
      }
    }

    // **Now sort** by startDate
    updatedOccurrences.sort(
      (a, b) => a.startDate.getTime() - b.startDate.getTime()
    );

    setOccurrences(updatedOccurrences);
    form.setValue("occurrences", updatedOccurrences);
  }

  // Remove a row
  const removeOccurrence = (index: number) => {
    const updated = occurrences.filter((_, i) => i !== index);
    setOccurrences(updated);
    form.setValue("occurrences", updated);
  };

  // Format date for display
  const formatDateForDisplay = (date: Date): string => {
    if (isNaN(date.getTime())) return "Invalid date";
    return date.toLocaleString(undefined, {
      weekday: "short",
      year: "numeric",
      month: "short",
      day: "numeric",
      hour: "2-digit",
      minute: "2-digit",
    });
  };

  // Function to check for duplicate dates to avoid adding the same date twice
  const isDuplicateDate = (newDate: Date, existingDates: Date[]): boolean => {
    return existingDates.some(
      (existingDate) => existingDate.getTime() === newDate.getTime()
    );
  };

  // Helper functions for prerequisites.
  const handlePrerequisiteSelect = (workshopId: number) => {
    let updated: number[];
    if (selectedPrerequisites.includes(workshopId)) {
      updated = selectedPrerequisites.filter((id) => id !== workshopId);
    } else {
      updated = [...selectedPrerequisites, workshopId];
    }
    updated.sort((a, b) => a - b);
    setSelectedPrerequisites(updated);
    form.setValue("prerequisites", updated);
  };

  const removePrerequisite = (workshopId: number) => {
    const updated = selectedPrerequisites.filter((id) => id !== workshopId);
    setSelectedPrerequisites(updated);
    form.setValue("prerequisites", updated);
  };

  // const handleEquipmentSelect = (id: number) => {
  //   const updated = selectedEquipments.includes(id)
  //     ? selectedEquipments.filter((e) => e !== id)
  //     : [...selectedEquipments, id];
  //   setSelectedEquipments(updated);
  //   form.setValue("equipments", updated);
  // };
  const handleEquipmentSelect = (id: number) => {
    // If already included, remove it; otherwise add it (but prevent duplicates)
    const updated = selectedEquipments.includes(id)
      ? selectedEquipments.filter((e) => e !== id)
      : [...new Set([...selectedEquipments, id])]; // Use Set to ensure no duplicates

    // Make sure we deduplicate the array before setting state
    const uniqueUpdated = [...new Set(updated)];
    setSelectedEquipments(uniqueUpdated);
    form.setValue("equipments", uniqueUpdated);
  };

  // const removeEquipment = (id: number) => {
  //   const updated = selectedEquipments.filter((e) => e !== id);
  //   setSelectedEquipments(updated);
  //   form.setValue("equipments", updated);
  // };
  const removeEquipment = (id: number) => {
    // Filter out the equipment and ensure the result is unique
    const updated = [...new Set(selectedEquipments.filter((e) => e !== id))];
    setSelectedEquipments(updated);
    form.setValue("equipments", updated);
  };

  const getTotalUsersForContinuation = () => {
    return userCounts.totalUsers;
  };

  const getUniqueUsersCount = () => {
    return userCounts.uniqueUsers;
  };

  function getSlotStringsForOccurrences(
    equipmentId: number,
    occurrences: Occurrence[]
  ): string[] {
    const slotStrings: string[] = [];

    occurrences.forEach((occ) => {
      if (isNaN(occ.startDate.getTime()) || isNaN(occ.endDate.getTime())) {
        return; // Skip invalid dates
      }

      // Calculate all 30-minute time slots between start and end
      const currentTime = new Date(occ.startDate);
      while (currentTime < occ.endDate) {
        // Create the slot string format that matches what the grid expects
        const slotStartTime = new Date(currentTime);
        const slotEndTime = new Date(currentTime.getTime() + 30 * 60000);
        const slotString = `${slotStartTime.toISOString()}|${slotEndTime.toISOString()}`;

        // Add to the array
        slotStrings.push(slotString);

        // Move to next 30-minute slot
        currentTime.setTime(currentTime.getTime() + 30 * 60000);
      }
    });

    return slotStrings;
  }

  // const handleFormSubmit = (e: React.FormEvent) => {
  //   e.preventDefault();

  //   // Check for active occurrences that have past dates
  //   const pastActiveOccurrences = occurrences.filter(
  //     (occ) =>
  //       occ.status === "active" &&
  //       (isDateInPast(occ.startDate) || isDateInPast(occ.endDate)) &&
  //       !isNaN(occ.startDate.getTime()) &&
  //       !isNaN(occ.endDate.getTime())
  //   );

  //   if (pastActiveOccurrences.length > 0) {
  //     // We found active occurrences with past dates, show confirmation dialog
  //     setIsConfirmDialogOpen(true);
  //     console.log("Found past dates, showing confirmation dialog");
  //     return; // Important: prevent form submission until user confirms
  //   } else {
  //     // No past dates in active occurrences, proceed with submission
  //     console.log("No past dates found, submitting form");
  //     setFormSubmitting(true);
  //     const formElement = e.currentTarget as HTMLFormElement;
  //     formElement.submit();
  //   }
  // };
  // Replace the existing handleFormSubmit function
  const handleFormSubmit = (e: React.FormEvent) => {
    e.preventDefault();
    console.log("Form submit triggered");

    try {
      // Check for equipment overlaps first
      const overlaps = checkForEquipmentOverlaps(
        occurrences,
        selectedEquipments,
        useLoaderData<typeof loader>().equipments,
        workshop.name
      );

      if (overlaps.length > 0 && !proceedDespiteOverlaps) {
        console.log("Equipment overlaps detected:", overlaps);
        setEquipmentOverlaps(overlaps);
        setShowOverlapConfirm(true);
        return; // Stop form submission
      }

      // Reset overlap flag after using it
      if (proceedDespiteOverlaps) {
        setProceedDespiteOverlaps(false);
      }

      // Check for active occurrences that have past dates
      const pastActiveOccurrences = occurrences.filter(
        (occ) =>
          occ.status === "active" &&
          (isDateInPast(occ.startDate) || isDateInPast(occ.endDate)) &&
          !isNaN(occ.startDate.getTime()) &&
          !isNaN(occ.endDate.getTime())
      );

      if (pastActiveOccurrences.length > 0) {
        // We found active occurrences with past dates, show confirmation dialog
        console.log("Found past dates, showing confirmation dialog");
        setIsConfirmDialogOpen(true);
        return; // Important: prevent form submission until user confirms
      }

      // No issues, proceed with submission
      console.log("Proceeding with form submission");
      setFormSubmitting(true);

      // Use DOM to submit the form
      document.forms[0].submit();
    } catch (error) {
      console.error("Error in form submission:", error);
      // Ensure form submits even if there's an error in our checks
      setFormSubmitting(true);
      document.forms[0].submit();
    }
  };

  React.useEffect(() => {
    // Only process valid occurrences
    const validOccurrences = occurrences.filter(
      (occ) => !isNaN(occ.startDate.getTime()) && !isNaN(occ.endDate.getTime())
    );

    if (validOccurrences.length > 0 && selectedEquipments.length > 0) {
      // Create a new map to store the selected slots
      const newSlotsMap: Record<number, number[]> = { ...selectedSlotsMap };

      // For each equipment, add the slots from the occurrences
      selectedEquipments.forEach((equipmentId) => {
        // Get existing selected slots for this equipment
        const existingSlots = selectedSlotsMap[equipmentId] || [];

        // For workshop dates, we'll use dummy slot IDs (negative numbers)
        // These will be replaced with real slot IDs when saved to the database
        const slotStrings = getSlotStringsForOccurrences(
          equipmentId,
          validOccurrences
        );

        // Use -1, -2, etc. as temporary IDs for slots that don't exist yet
        const newSlotIds = Array.from(
          { length: slotStrings.length },
          (_, i) => -(i + 1)
        );

        // Combine existing selected slots with new workshop slots
        newSlotsMap[equipmentId] = [...existingSlots, ...newSlotIds];
      });

      // Update the selected slots map
      setSelectedSlotsMap(newSlotsMap);
    }
  }, [occurrences, selectedEquipments]);

  return (
    <div className="max-w-4xl mx-auto p-8">
      <h1 className="text-2xl font-bold mb-8 text-center">Edit Workshop</h1>

      {actionData?.errors && Object.keys(actionData.errors).length > 0 && (
        <div className="mb-8 text-sm text-red-500 bg-red-100 border-red-400 rounded p-2">
          There are some errors in your form. Please review the highlighted
          fields below.
        </div>
      )}

      <Form {...form}>
        <form method="post" onSubmit={handleFormSubmit}>
          {/* Basic Workshop Fields */}
          <GenericFormField
            control={form.control}
            name="name"
            label="Name"
            placeholder="Workshop Name"
            required
            error={actionData?.errors?.name}
          />

          <GenericFormField
            control={form.control}
            name="description"
            label="Description"
            placeholder="Workshop Description"
            required
            error={actionData?.errors?.description}
            component={Textarea}
            className="w-full" // override if needed
            rows={5}
          />

          <GenericFormField
            control={form.control}
            name="price"
            label="Price"
            placeholder="Price"
            required
            type="number"
            error={actionData?.errors?.price}
          />

          <GenericFormField
            control={form.control}
            name="location"
            label="Location"
            placeholder="Workshop Location"
            required
            error={actionData?.errors?.location}
          />

          <GenericFormField
            control={form.control}
            name="capacity"
            label="Capacity"
            placeholder="Capacity"
            required
            type="number"
            error={actionData?.errors?.capacity}
          />

          {/* "Is Workshop Continuation" Checkbox */}
          <div className="mt-6 mb-4 p-4 border border-gray-200 rounded-lg bg-gray-50 shadow-sm">
            <label className="flex items-center space-x-3 cursor-pointer">
              <div className="relative">
                <input
                  type="checkbox"
                  checked={isWorkshopContinuation}
                  onChange={(e) => setIsWorkshopContinuation(e.target.checked)}
                  className="sr-only peer"
                  disabled={true}
                />
                <div className="w-6 h-6 bg-white border border-gray-300 rounded-md peer-checked:bg-yellow-500 peer-checked:border-yellow-500 transition-all duration-200"></div>
                <CheckIcon className="absolute h-4 w-4 text-white top-1 left-1 opacity-0 peer-checked:opacity-100 transition-opacity" />
              </div>
              <span className="font-small">Multi-day Workshop</span>
            </label>
            <p className="mt-2 pl-9 text-sm text-gray-500">
              If checked, it is a multi-day workshop
            </p>
          </div>

          <FormField
            control={form.control}
            name="occurrences"
            render={() => (
              <FormItem className="mt-6">
                <div className="flex items-center mb-2">
                  <FormLabel
                    htmlFor="occurrences"
                    className="text-lg font-medium mb-0"
                  >
                    Edit Workshop Dates <span className="text-red-500">*</span>
                  </FormLabel>
                  {occurrences.length > 0 && (
                    <Badge
                      variant="outline"
                      className="ml-2 bg-yellow-100 border-yellow-200"
                    >
                      {occurrences.length} date
                      {occurrences.length !== 1 ? "s" : ""} added
                    </Badge>
                  )}
                </div>
                <FormControl>
                  <div className="flex flex-col items-start space-y-6 w-full">
                    {/* Radio Buttons for selecting date input type - enhanced version */}
                    <div className="w-full p-4 border border-gray-200 rounded-lg bg-gray-50 shadow-sm">
                      <DateTypeRadioGroup
                        options={[
                          {
                            value: "custom",
                            label: "Manage dates",
                            icon: CalendarIcon,
                          },
                          {
                            value: "weekly",
                            label: "Append weekly dates",
                            icon: CalendarDaysIcon,
                          },
                          {
                            value: "monthly",
                            label: "Append monthly dates",
                            icon: CalendarRangeIcon,
                          },
                        ]}
                        selectedValue={dateSelectionType}
                        onChange={(val) =>
                          setDateSelectionType(
                            val as "custom" | "weekly" | "monthly"
                          )
                        }
                        name="dateType"
                        className="grid grid-cols-1 md:grid-cols-3 gap-3"
                        itemClassName="flex-1"
                      />
                    </div>

                    {/* Custom Dates Input - keep the implementation but wrapped in a better card */}
                    {dateSelectionType === "custom" && (
                      <div className="flex flex-col items-center w-full p-4 border border-gray-200 rounded-lg bg-white shadow-sm">
                        {occurrences.length === 0 ? (
                          <div className="text-center py-6 text-gray-500">
                            <p className="text-sm">
                              No dates added yet. Click the button below to add
                              workshop dates.
                            </p>
                          </div>
                        ) : (
                          occurrences.map((occ, index) => {
                            const isStartDatePast = isDateInPast(occ.startDate);
                            const isEndDatePast = isDateInPast(occ.endDate);
                            const hasWarning =
                              (isStartDatePast || isEndDatePast) &&
                              occ.status !== "past" &&
                              occ.status !== "cancelled";

                            return (
                              <div key={index} style={{ width: "100%" }}>
                                <TooltipProvider>
                                  <Tooltip
                                    open={hasWarning ? undefined : false}
                                  >
                                    <TooltipTrigger asChild>
                                      <div
                                        style={{
                                          borderLeft: hasWarning
                                            ? "4px solid #f59e0b"
                                            : "none",
                                          paddingLeft: hasWarning ? "8px" : "0",
                                          width: "100%",
                                        }}
                                      >
                                        <OccurrenceRow
                                          index={index}
                                          occurrence={occ}
                                          updateOccurrence={updateOccurrence}
                                          formatLocalDatetime={
                                            formatLocalDatetime
                                          }
                                        />
                                      </div>
                                    </TooltipTrigger>
                                    {hasWarning && (
                                      <TooltipContent
                                        side="right"
                                        className="bg-amber-100 text-amber-800 border border-amber-300"
                                      >
                                        <p className="text-sm font-medium">
                                          {isStartDatePast && isEndDatePast
                                            ? "Both start and end dates are in the past"
                                            : isStartDatePast
                                            ? "Start date is in the past"
                                            : "End date is in the past"}
                                        </p>
                                      </TooltipContent>
                                    )}
                                  </Tooltip>
                                </TooltipProvider>
                              </div>
                            );
                          })
                        )}
                        <Button
                          type="button"
                          onClick={addOccurrence}
                          className="mt-1 bg-yellow-500 hover:bg-yellow-600 text-white px-6 py-2 rounded-md shadow transition text-sm flex items-center"
                        >
                          <span className="mr-1">+</span> Add Date
                        </Button>
                      </div>
                    )}

                    {/* Weekly Repetition */}
                    {dateSelectionType === "weekly" && (
                      <div className="w-full p-4 border border-gray-200 rounded-lg bg-white shadow-sm">
                        <RepetitionScheduleInputs
                          scheduleType="weekly"
                          startDate={weeklyStartDate}
                          setStartDate={setWeeklyStartDate}
                          endDate={weeklyEndDate}
                          setEndDate={setWeeklyEndDate}
                          interval={weeklyInterval}
                          setInterval={setWeeklyInterval}
                          count={weeklyCount}
                          setCount={setWeeklyCount}
                          occurrences={occurrences}
                          setOccurrences={setOccurrences}
                          updateFormOccurrences={(updatedOccurrences) =>
                            form.setValue("occurrences", updatedOccurrences)
                          }
                          parseDateTimeAsLocal={parseDateTimeAsLocal}
                          isDuplicateDate={isDuplicateDate}
                          onRevert={() => setDateSelectionType("custom")}
                        />
                      </div>
                    )}

                    {/* Monthly Repetition */}
                    {dateSelectionType === "monthly" && (
                      <div className="w-full p-4 border border-gray-200 rounded-lg bg-white shadow-sm">
                        <RepetitionScheduleInputs
                          scheduleType="monthly"
                          startDate={monthlyStartDate}
                          setStartDate={setMonthlyStartDate}
                          endDate={monthlyEndDate}
                          setEndDate={setMonthlyEndDate}
                          interval={monthlyInterval}
                          setInterval={setMonthlyInterval}
                          count={monthlyCount}
                          setCount={setMonthlyCount}
                          occurrences={occurrences}
                          setOccurrences={setOccurrences}
                          updateFormOccurrences={(updatedOccurrences) =>
                            form.setValue("occurrences", updatedOccurrences)
                          }
                          parseDateTimeAsLocal={parseDateTimeAsLocal}
                          isDuplicateDate={isDuplicateDate}
                          onRevert={() => setDateSelectionType("custom")}
                        />
                      </div>
                    )}

                    {/* If we have generated occurrences, display them in Tabs */}
                    {occurrences.length > 0 && (
                      <>
                        <h3 className="font-medium mb-4 flex items-center">
                          <CalendarIcon className="w-5 h-5 mr-2 text-yellow-500" />
                          Workshop Dates:
                        </h3>
                        <OccurrencesTabs
                          defaultValue="active"
                          tabs={[
                            {
                              value: "active",
                              label: (
                                <span className="flex items-center">
                                  <svg
                                    xmlns="http://www.w3.org/2000/svg"
                                    className="h-4 w-4 mr-1"
                                    fill="none"
                                    viewBox="0 0 24 24"
                                    stroke="currentColor"
                                  >
                                    <path
                                      strokeLinecap="round"
                                      strokeLinejoin="round"
                                      strokeWidth={2}
                                      d="M9 12l2 2 4-4m6 2a9 9 0 11-18 0 9 9 0 0118 0z"
                                    />
                                  </svg>
                                  Active ({activeOccurrences.length})
                                </span>
                              ),
                              triggerClassName:
                                "data-[state=active]:bg-yellow-500 data-[state=active]:text-white font-medium",
                              content:
                                activeOccurrences.length > 0 ? (
                                  <div className="space-y-3">
                                    {activeOccurrences.map((occ, index) => {
                                      const originalIndex =
                                        occurrences.findIndex(
                                          (o) =>
                                            o.startDate.getTime() ===
                                              occ.startDate.getTime() &&
                                            o.endDate.getTime() ===
                                              occ.endDate.getTime()
                                        );
                                      const hasUsers =
                                        occ.userCount && occ.userCount > 0;

                                      // For workshop continuations, we'll display user count and cancel button only on the first occurrence
                                      const isFirstActiveOccurrence =
                                        index === 0;
                                      const shouldShowUserCount =
                                        !isWorkshopContinuation ||
                                        isFirstActiveOccurrence;
                                      const shouldShowCancelButton =
                                        !isWorkshopContinuation ||
                                        isFirstActiveOccurrence;

                                      return (
                                        <div
                                          key={index}
                                          className="flex justify-between items-center p-3 bg-green-50 border border-green-200 rounded-md shadow-sm hover:shadow-md transition-shadow duration-200"
                                        >
                                          <div className="text-sm">
                                            <div className="font-medium text-green-700 flex items-center">
                                              <span>
                                                {formatDateForDisplay(
                                                  occ.startDate
                                                )}
                                              </span>
                                              {occ.offerId && (
                                                <span
                                                  className={`ml-2 inline-flex items-center px-2.5 py-0.5 rounded-full text-xs font-medium ${getOfferIdColor(
                                                    occ.offerId
                                                  )}`}
                                                >
                                                  Offer #{occ.offerId}
                                                </span>
                                              )}
                                            </div>
                                            <div className="text-xs text-gray-600">
                                              to{" "}
                                              {formatDateForDisplay(
                                                occ.endDate
                                              )}
                                            </div>
                                          </div>
                                          <div className="flex items-center">
                                            {shouldShowUserCount && (
                                              <div className="flex items-center mr-2 px-3 py-1 bg-blue-50 border border-blue-200 rounded-full">
                                                <span className="flex items-center text-sm font-medium text-blue-700">
                                                  <svg
                                                    xmlns="http://www.w3.org/2000/svg"
                                                    className="h-4 w-4 mr-1"
                                                    fill="none"
                                                    viewBox="0 0 24 24"
                                                    stroke="currentColor"
                                                  >
                                                    <path
                                                      strokeLinecap="round"
                                                      strokeLinejoin="round"
                                                      strokeWidth={2}
                                                      d="M16 7a4 4 0 11-8 0 4 4 0 018 0zM12 14a7 7 0 00-7 7h14a7 7 0 00-7-7z"
                                                    />
                                                  </svg>
                                                  {isWorkshopContinuation
                                                    ? `${
                                                        userCounts.totalUsers
                                                      } ${
                                                        userCounts.totalUsers ===
                                                        1
                                                          ? "user"
                                                          : "users"
                                                      } registered`
                                                    : `${occ.userCount ?? 0} ${
                                                        occ.userCount === 1 ||
                                                        occ.userCount ===
                                                          undefined
                                                          ? "user"
                                                          : "users"
                                                      } registered`}
                                                </span>
                                              </div>
                                            )}
                                            {shouldShowCancelButton ? (
                                              hasUsers ||
                                              (isWorkshopContinuation &&
                                                userCounts.totalUsers > 0) ? (
                                                <ConfirmButton
                                                  confirmTitle={
                                                    isWorkshopContinuation
                                                      ? "Cancel All Occurrences"
                                                      : "Cancel Occurrence"
                                                  }
                                                  confirmDescription={
                                                    isWorkshopContinuation
                                                      ? "Are you sure you want to cancel all occurrences for this workshop? This action cannot be undone."
                                                      : "Are you sure you want to cancel this occurrence? This action cannot be undone."
                                                  }
                                                  onConfirm={() => {
                                                    if (
                                                      isWorkshopContinuation
                                                    ) {
                                                      // Cancel all active occurrences for workshop continuations
                                                      activeOccurrences.forEach(
                                                        (occurrence) => {
                                                          if (occurrence.id) {
                                                            handleCancelOccurrence(
                                                              occurrence.id
                                                            );
                                                          }
                                                        }
                                                      );
                                                    } else {
                                                      // Cancel just this occurrence for regular workshops
                                                      handleCancelOccurrence(
                                                        occ.id
                                                      );
                                                    }
                                                  }}
                                                  buttonLabel={
                                                    isWorkshopContinuation
                                                      ? "Cancel All"
                                                      : "Cancel"
                                                  }
                                                  buttonClassName="bg-blue-500 hover:bg-blue-600 text-white h-8 px-3 rounded-full"
                                                />
                                              ) : (
                                                <ConfirmButton
                                                  confirmTitle={
                                                    isWorkshopContinuation
                                                      ? "Delete All Occurrences"
                                                      : "Delete Occurrence"
                                                  }
                                                  confirmDescription={
                                                    isWorkshopContinuation
                                                      ? "Are you sure you want to delete all occurrences for this workshop? This action cannot be undone."
                                                      : "Are you sure you want to delete this occurrence?"
                                                  }
                                                  onConfirm={() => {
                                                    if (
                                                      isWorkshopContinuation
                                                    ) {
                                                      // Create a new array without any of the active occurrences
                                                      const remainingOccurrences =
                                                        occurrences.filter(
                                                          (occ) =>
                                                            occ.status !==
                                                            "active"
                                                        );
                                                      // Set the new filtered array of occurrences
                                                      setOccurrences(
                                                        remainingOccurrences
                                                      );
                                                      form.setValue(
                                                        "occurrences",
                                                        remainingOccurrences
                                                      );
                                                    } else {
                                                      // Remove just this occurrence
                                                      removeOccurrence(
                                                        originalIndex
                                                      );
                                                    }
                                                  }}
                                                  buttonLabel={
                                                    isWorkshopContinuation
                                                      ? "Delete All"
                                                      : "X"
                                                  }
                                                  buttonClassName="bg-red-500 hover:bg-red-600 text-white h-8 px-3 rounded-full"
                                                />
                                              )
                                            ) : null}
                                          </div>
                                        </div>
                                      );
                                    })}
                                  </div>
                                ) : (
                                  <div className="text-center py-10 text-gray-500 flex flex-col items-center">
                                    <svg
                                      xmlns="http://www.w3.org/2000/svg"
                                      className="h-12 w-12 mb-3 text-gray-400"
                                      fill="none"
                                      viewBox="0 0 24 24"
                                      stroke="currentColor"
                                    >
                                      <path
                                        strokeLinecap="round"
                                        strokeLinejoin="round"
                                        strokeWidth={1.5}
                                        d="M8 7V3m8 4V3m-9 8h10M5 21h14a2 2 0 002-2V7a2 2 0 00-2-2H5a2 2 0 00-2 2v12a2 2 0 002 2z"
                                      />
                                    </svg>
                                    No active workshop dates scheduled
                                  </div>
                                ),
                            },
                            {
                              value: "past",
                              label: (
                                <span className="flex items-center">
                                  <svg
                                    xmlns="http://www.w3.org/2000/svg"
                                    className="h-4 w-4 mr-1"
                                    fill="none"
                                    viewBox="0 0 24 24"
                                    stroke="currentColor"
                                  >
                                    <path
                                      strokeLinecap="round"
                                      strokeLinejoin="round"
                                      strokeWidth={2}
                                      d="M12 8v4l3 3m6-3a9 9 0 11-18 0 9 9 0 0118 0z"
                                    />
                                  </svg>
                                  Past ({pastOccurrences.length})
                                </span>
                              ),
                              triggerClassName:
                                "data-[state=active]:bg-gray-500 data-[state=active]:text-white font-medium",
                              content:
                                pastOccurrences.length > 0 ? (
                                  <div className="space-y-3 px-4">
                                    {pastOccurrences.map((occ, index) => {
                                      const originalIndex =
                                        occurrences.findIndex(
                                          (o) =>
                                            o.startDate.getTime() ===
                                              occ.startDate.getTime() &&
                                            o.endDate.getTime() ===
                                              occ.endDate.getTime()
                                        );
                                      return (
                                        <div
                                          key={index}
                                          className="flex justify-between items-center p-3 bg-gray-50 border border-gray-200 border-l-4 border-l-amber-500 rounded-md shadow-sm hover:shadow-md transition-shadow duration-200"
                                        >
                                          <div className="text-sm">
                                            <div className="font-medium text-gray-700 flex items-center">
                                              <span>
                                                {formatDateForDisplay(
                                                  occ.startDate
                                                )}
                                              </span>
                                              <Badge
                                                variant="outline"
                                                className="ml-2 bg-amber-100 text-amber-800 border-amber-300 text-xs"
                                              >
                                                Past Date
                                              </Badge>
                                              {occ.offerId && (
                                                <span
                                                  className={`ml-2 inline-flex items-center px-2.5 py-0.5 rounded-full text-xs font-medium ${getOfferIdColor(
                                                    occ.offerId
                                                  )}`}
                                                >
                                                  Offer #{occ.offerId}
                                                </span>
                                              )}
                                            </div>
                                            <div className="text-xs text-gray-600">
                                              to{" "}
                                              {formatDateForDisplay(
                                                occ.endDate
                                              )}
                                            </div>
                                          </div>
                                          <div className="flex items-center mr-2 px-3 py-1 bg-gray-100 border border-gray-300 rounded-full">
                                            <span className="flex items-center text-sm font-medium text-gray-700">
                                              <svg
                                                xmlns="http://www.w3.org/2000/svg"
                                                className="h-4 w-4 mr-1"
                                                fill="none"
                                                viewBox="0 0 24 24"
                                                stroke="currentColor"
                                              >
                                                <path
                                                  strokeLinecap="round"
                                                  strokeLinejoin="round"
                                                  strokeWidth={2}
                                                  d="M16 7a4 4 0 11-8 0 4 4 0 018 0zM12 14a7 7 0 00-7 7h14a7 7 0 00-7-7z"
                                                />
                                              </svg>
                                              {occ.userCount ?? 0}{" "}
                                              {occ.userCount === 1 ||
                                              occ.userCount === undefined
                                                ? "user"
                                                : "users"}{" "}
                                              registered
                                            </span>
                                          </div>
                                          <ConfirmButton
                                            confirmTitle="Delete Occurrence"
                                            confirmDescription="Are you sure you want to delete this occurrence?"
                                            onConfirm={() =>
                                              removeOccurrence(originalIndex)
                                            }
                                            buttonLabel="X"
                                            buttonClassName="bg-red-500 hover:bg-red-600 text-white h-8 px-3 rounded-full"
                                          />
                                        </div>
                                      );
                                    })}
                                  </div>
                                ) : (
                                  <div className="text-center py-6 text-gray-500">
                                    No past workshop dates
                                  </div>
                                ),
                            },
                            {
                              value: "cancelled",
                              label: (
                                <span className="flex items-center">
                                  <svg
                                    xmlns="http://www.w3.org/2000/svg"
                                    className="h-4 w-4 mr-1"
                                    fill="none"
                                    viewBox="0 0 24 24"
                                    stroke="currentColor"
                                  >
                                    <path
                                      strokeLinecap="round"
                                      strokeLinejoin="round"
                                      strokeWidth={2}
                                      d="M6 18L18 6M6 6l12 12"
                                    />
                                  </svg>
                                  Cancelled ({cancelledOccurrences.length})
                                </span>
                              ),
                              triggerClassName:
                                "data-[state=active]:bg-red-500 data-[state=active]:text-white font-medium",
                              content:
                                cancelledOccurrences.length > 0 ? (
                                  <div className="space-y-3">
                                    {cancelledOccurrences.map((occ, index) => {
                                      const originalIndex =
                                        occurrences.findIndex(
                                          (o) =>
                                            o.startDate.getTime() ===
                                              occ.startDate.getTime() &&
                                            o.endDate.getTime() ===
                                              occ.endDate.getTime()
                                        );
                                      return (
                                        <div
                                          key={index}
                                          className="flex justify-between items-center p-3 bg-red-50 border border-red-200 rounded-md shadow-sm hover:shadow-md transition-shadow duration-200"
                                        >
                                          <div className="text-sm">
                                            <div className="font-medium text-red-700 flex items-center">
                                              <span>
                                                {formatDateForDisplay(
                                                  occ.startDate
                                                )}
                                              </span>
                                              {occ.offerId && (
                                                <span
                                                  className={`ml-2 inline-flex items-center px-2.5 py-0.5 rounded-full text-xs font-medium ${getOfferIdColor(
                                                    occ.offerId
                                                  )}`}
                                                >
                                                  Offer #{occ.offerId}
                                                </span>
                                              )}
                                            </div>
                                            <div className="text-xs text-gray-600">
                                              to{" "}
                                              {formatDateForDisplay(
                                                occ.endDate
                                              )}
                                            </div>
                                          </div>
                                          <div className="flex items-center mr-2 px-3 py-1 bg-red-50 border border-red-200 rounded-full">
                                            <span className="flex items-center text-sm font-medium text-red-700">
                                              <svg
                                                xmlns="http://www.w3.org/2000/svg"
                                                className="h-4 w-4 mr-1"
                                                fill="none"
                                                viewBox="0 0 24 24"
                                                stroke="currentColor"
                                              >
                                                <path
                                                  strokeLinecap="round"
                                                  strokeLinejoin="round"
                                                  strokeWidth={2}
                                                  d="M16 7a4 4 0 11-8 0 4 4 0 018 0zM12 14a7 7 0 00-7 7h14a7 7 0 00-7-7z"
                                                />
                                              </svg>
                                              {occ.userCount ?? 0}{" "}
                                              {occ.userCount === 1 ||
                                              occ.userCount === undefined
                                                ? "user"
                                                : "users"}{" "}
                                              registered
                                            </span>
                                          </div>
                                        </div>
                                      );
                                    })}
                                  </div>
                                ) : (
                                  <div className="text-center py-6 text-gray-500">
                                    No cancelled workshop dates
                                  </div>
                                ),
                            },
                          ]}
                        />
                      </>
                    )}
                  </div>
                </FormControl>
                <FormMessage>{actionData?.errors?.occurrences}</FormMessage>
              </FormItem>
            )}
          />

          {/* Prerequisites */}
          {workshop.type !== "orientation" ? (
            <MultiSelectField
              control={form.control}
              name="prerequisites"
              label="Prerequisites"
              options={availableWorkshops}
              selectedItems={selectedPrerequisites}
              onSelect={handlePrerequisiteSelect}
              onRemove={removePrerequisite}
              error={actionData?.errors?.prerequisites}
              placeholder="Select prerequisites..."
              helperText="Select workshops of type Orientation that must be completed before enrolling."
              filterFn={(item) =>
                item.type.toLowerCase() === "orientation" &&
                item.id !== workshop.id
              }
            />
          ) : (
            <div className="mt-4 mb-4 text-gray-500 text-center text-sm">
              This is an orientation and does not have prerequisites.
            </div>
          )}

          {/* Equipments */}
          <MultiSelectField
            control={form.control}
            name="equipments"
            label="Equipments"
            options={availableEquipments}
            // Ensure we're only displaying unique selected items
            selectedItems={[...new Set(selectedEquipments)]}
            onSelect={handleEquipmentSelect}
            onRemove={removeEquipment}
            error={actionData?.errors?.equipments}
            placeholder="Select equipments..."
            helperText="Choose equipment required for this workshop/orientation."
          />

          {/* Equipment Slot Pickers */}
          {selectedEquipments.length > 0 && (
            <div className="mt-6">
              <h3 className="font-semibold mb-2">
                Equipment Availability Grids
              </h3>

              <div className="mb-4 text-sm text-center text-amber-600 bg-amber-100 p-3 rounded border border-amber-300">
                <p>Workshop dates are shown in green. Grid is read only.</p>
              </div>

              <Tabs
                defaultValue={
                  [...new Set(selectedEquipments)]
                    .sort((a, b) => a - b)[0]
                    ?.toString() || ""
                }
                className="w-full"
              >
                <TabsList className="mb-4">
                  {[...new Set(selectedEquipments)]
                    .sort((a, b) => a - b)
                    .map((equipmentId) => {
                      const equipment = useLoaderData<
                        typeof loader
                      >().equipments.find((eq: any) => eq.id === equipmentId);
                      return (
                        <TabsTrigger
                          key={`eq-tab-${equipmentId}`}
                          value={equipmentId.toString()}
                          className="px-4 py-2"
                        >
                          {equipment?.name || `Equipment ${equipmentId}`}
                        </TabsTrigger>
                      );
                    })}
                </TabsList>

                {[...new Set(selectedEquipments)]
                  .sort((a, b) => a - b)
                  .map((equipmentId) => {
                    const equipment = useLoaderData<
                      typeof loader
                    >().equipments.find((eq: any) => eq.id === equipmentId);

                    // Filter for valid dates only
                    const validOccurrences = occurrences.filter(
                      (occ) =>
                        !isNaN(occ.startDate.getTime()) &&
                        !isNaN(occ.endDate.getTime())
                    );

                    return (
                      <TabsContent
                        key={`eq-content-${equipmentId}`}
                        value={equipmentId.toString()}
                        className="mt-0 p-0"
                      >
                        <EquipmentBookingGrid
                          slotsByDay={equipment?.slotsByDay || {}}
                          onSelectSlots={(slots: string[]) => {
                            // This will never be called since we're using readOnly mode
                            console.log(
                              "Equipment grid is read-only, selections ignored"
                            );
                          }}
                          readOnly={true} // Use readOnly instead of disabled
                          disabled={false} // Keep disabled=false so the grid is not greyed out
                          visibleDays={
                            useLoaderData<typeof loader>()
                              .equipmentVisibilityDays
                          }
                          workshopSlots={getEquipmentSlotsForOccurrences(
                            validOccurrences
                          )}
                          currentWorkshopOccurrences={validOccurrences}
                        />
                      </TabsContent>
                    );
                  })}
              </Tabs>
            </div>
          )}

          <input
            type="hidden"
            name="occurrences"
            value={JSON.stringify(
              occurrences.map((occ) => ({
                id: occ.id,
                startDate: occ.startDate,
                endDate: occ.endDate,
                startDatePST: occ.startDatePST,
                endDatePST: occ.endDatePST,
                status: occ.status,
                userCount: occ.userCount,
                offerId: occ.offerId,
              }))
            )}
          />
          <input type="hidden" name="type" value={workshop.type} />
          <input
            type="hidden"
            id="cancelOccurrenceId"
            name="cancelOccurrenceId"
            value=""
          />
          <input
            type="hidden"
            name="prerequisites"
            value={JSON.stringify(
              [...selectedPrerequisites].sort((a, b) => a - b)
            )}
          />
          <input
            type="hidden"
            name="equipments"
            value={JSON.stringify(selectedEquipments || [])}
          />
          <input
            type="hidden"
            name="isWorkshopContinuation"
            value={isWorkshopContinuation ? "true" : "false"}
          />

          <input
            type="hidden"
            name="selectedSlots"
            value={JSON.stringify(selectedSlotsMap)}
          />

          <AlertDialog
            open={showOverlapConfirm}
            onOpenChange={setShowOverlapConfirm}
          >
            <AlertDialogContent>
              <AlertDialogHeader>
                <AlertDialogTitle className="text-red-600">
                  Equipment Booking Conflicts Detected
                </AlertDialogTitle>
                <AlertDialogDescription className="space-y-4">
                  <p>
                    Your workshop dates overlap with existing bookings for the
                    following equipment:
                  </p>
                  <div className="mt-2 space-y-2">
                    {equipmentOverlaps.map((overlap, index) => (
                      <div
                        key={index}
                        className="border-l-4 border-red-500 pl-3 py-2 bg-red-50"
                      >
                        <p className="font-medium">{overlap.name}</p>
                        <ul className="text-sm mt-1 list-disc pl-5">
                          {overlap.overlappingTimes
                            .slice(0, 3)
                            .map((time, idx) => (
                              <li key={idx}>{time}</li>
                            ))}
                          {overlap.overlappingTimes.length > 3 && (
                            <li>
                              ...and {overlap.overlappingTimes.length - 3} more
                              times
                            </li>
                          )}
                        </ul>
                      </div>
                    ))}
                  </div>
                  <p className="text-sm mt-4 font-medium">
                    Workshop cannot be scheduled at times when equipment is
                    already booked. Please adjust your workshop dates or select
                    different equipment.
                  </p>
                </AlertDialogDescription>
              </AlertDialogHeader>
              <AlertDialogFooter>
                <AlertDialogCancel>Go Back & Edit</AlertDialogCancel>
                <AlertDialogAction
                  onClick={() => {
                    // Set flag to proceed despite overlaps
                    setProceedDespiteOverlaps(true);
                    setShowOverlapConfirm(false);

                    // Submit the form after a brief delay to ensure state updates
                    setTimeout(() => {
                      console.log("Proceeding despite overlaps");
                      document.forms[0].submit();
                    }, 50);
                  }}
                >
                  Proceed Anyway
                </AlertDialogAction>
              </AlertDialogFooter>
            </AlertDialogContent>
          </AlertDialog>

          {/* Confirmation Dialog for Past Dates */}
          <AlertDialog
            open={isConfirmDialogOpen}
            onOpenChange={(open) => {
              setIsConfirmDialogOpen(open);
              // If dialog is closed without submitting, reset the submitting state
              if (!open) {
                setFormSubmitting(false);
              }
            }}
          >
            <AlertDialogContent>
              <AlertDialogHeader>
                <AlertDialogTitle>
                  Warning: Past Workshop Dates
                </AlertDialogTitle>
                <AlertDialogDescription>
                  Some of your workshop dates are in the past. Are you sure you
                  want to save a workshop with past dates?
                </AlertDialogDescription>
              </AlertDialogHeader>
              <AlertDialogFooter>
                <AlertDialogCancel onClick={() => setFormSubmitting(false)}>
                  Cancel
                </AlertDialogCancel>
                <AlertDialogAction
                  onClick={() => {
                    console.log("User confirmed to proceed with past dates");
                    setFormSubmitting(true);
                    // Use setTimeout to ensure React state updates before form submission
                    setTimeout(() => {
                      const formElement = document.querySelector(
                        "form"
                      ) as HTMLFormElement;
                      if (formElement) {
                        console.log("Submitting form after confirmation");
                        formElement.submit();
                      }
                    }, 50);
                  }}
                >
                  Proceed Anyway
                </AlertDialogAction>
              </AlertDialogFooter>
            </AlertDialogContent>
          </AlertDialog>

          {/* <Button
            type="submit"
            className="mt-6 w-full bg-yellow-500 text-white px-4 py-2 rounded-md shadow hover:bg-yellow-600 transition"
            disabled={formSubmitting}
            onClick={() => {
              console.log("Submit button clicked");
              console.log(
                "Occurrences with past dates:",
                occurrences.filter(
                  (occ) =>
                    occ.status === "active" &&
                    (isDateInPast(occ.startDate) || isDateInPast(occ.endDate))
                )
              );
            }}
          >
            Update Workshop
          </Button> */}
          <Button
            type="submit"
            className="mt-6 w-full bg-yellow-500 text-white px-4 py-2 rounded-md shadow hover:bg-yellow-600 transition"
            disabled={formSubmitting}
          >
            {formSubmitting ? "Updating..." : "Update Workshop"}
          </Button>
        </form>
      </Form>
    </div>
  );
}<|MERGE_RESOLUTION|>--- conflicted
+++ resolved
@@ -68,19 +68,15 @@
   TooltipTrigger,
 } from "@/components/ui/tooltip";
 import { cn } from "@/lib/utils";
-<<<<<<< HEAD
-import { getRoleUser } from "~/utils/session.server";
-=======
 import {
   getEquipmentSlotsWithStatus,
   bulkBookEquipment,
   createEquipmentSlotsForOccurrence,
 } from "~/models/equipment.server";
 import { getEquipmentVisibilityDays } from "~/models/admin.server";
-import { getUser } from "~/utils/session.server";
+import { getUser, getRoleUser } from "~/utils/session.server";
 import EquipmentBookingGrid from "@/components/ui/Dashboard/equipmentbookinggrid";
 import type { SlotsByDay } from "@/components/ui/Dashboard/equipmentbookinggrid";
->>>>>>> a1b18604
 
 interface Occurrence {
   id?: number;
