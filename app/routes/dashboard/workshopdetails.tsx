import { useParams, useLoaderData, useFetcher, useNavigate } from "react-router-dom";
import {
  Card,
  CardHeader,
  CardContent,
  CardTitle,
  CardDescription,
} from "@/components/ui/card";
import { Badge } from "@/components/ui/badge";
import { Separator } from "@/components/ui/separator";
import { Button } from "@/components/ui/button";
import { Link } from "react-router-dom";
import {
  getWorkshopById,
  checkUserRegistration,
} from "../../models/workshop.server";
<<<<<<< HEAD
import { getUser } from "~/utils/session.server";
import { useState, useEffect } from "react";

=======
import { getUser, getRoleUser } from "~/utils/session.server";
import { useState, useEffect } from "react";
import { redirect } from "react-router";

interface Occurrence {
  id: number;
  startDate: Date;
  endDate: Date;
}
>>>>>>> e04fe37b

export async function loader({
  params,
  request,
}: {
  params: { id: string };
  request: Request;
}) {
  const workshopId = parseInt(params.id);
  const workshop = await getWorkshopById(workshopId);
  if (!workshop) {
    throw new Response("Workshop not found", { status: 404 });
  }

  const user = await getUser(request);
  const roleUser = await getRoleUser(request);

  let isRegistered = false;
  if (user) {
    const registration = await checkUserRegistration(workshopId, user.id);
    isRegistered = !!registration;
  }

  return { workshop, user, isRegistered, roleUser };
}

export default function WorkshopDetails() {
  const {
    workshop,
    user,
    isRegistered: initialIsRegistered,
    roleUser,
  } = useLoaderData();
  const fetcher = useFetcher();
  const navigate = useNavigate();
  const [isRegistered, setIsRegistered] = useState(initialIsRegistered);
  const [showPopup, setShowPopup] = useState(false);
  const [popupMessage, setPopupMessage] = useState("");
  const [popupType, setPopupType] = useState("success");

  const isAdmin =
    roleUser &&
    roleUser.roleId === 2 &&
    roleUser.roleName.toLowerCase() === "admin";

  useEffect(() => {
    if (fetcher.data?.success) {
      setIsRegistered(true);
      setPopupMessage("🎉 Registration successful!");
      setPopupType("success");
      setShowPopup(true);
      localStorage.setItem("registrationSuccess", "true");
    } else if (fetcher.data?.error) {
      setPopupMessage(fetcher.data.error);
      setPopupType("error");
      setShowPopup(true);
    }
  }, [fetcher.data]);

  const handleRegister = (occurrenceId: number) => {
    if (!user) {
      setPopupMessage("Please log in to register for a workshop.");
      setPopupType("error");
      setShowPopup(true);
      return;
    }

    fetcher.submit(
      { userId: user.id, occurrenceId },
      { method: "post", action: `/dashboard/register/${occurrenceId}` }
    );
  };

  const handleOfferAgain = (occurrenceId: number) => {
    // const formData = new FormData();
    // formData.append("occurrenceId", occurrenceId.toString());
    // formData.append("action", "offer-again");

    // fetcher.submit(formData, {
    //   method: "post",
    //   action: `/dashboard/workshops/${workshop.id}/edit/${occurrenceId}`,
    // });
    // console.log(occurrenceId);
    // return redirect(`/dashboard/workshops/${workshop.id}/edit/${occurrenceId}`);
    console.log(workshop.id);
    navigate(`/dashboard/workshops/${workshop.id}/edit/${occurrenceId}`);
  };

  return (
    <div className="max-w-3xl mx-auto p-6">
      {/* Popup Notification */}
      {showPopup && (
        <div
          className={`fixed top-4 right-4 p-4 rounded-lg shadow-lg ${
            popupType === "success"
              ? "bg-green-500 text-white"
              : "bg-red-500 text-white"
          }`}
        >
          {popupMessage}
        </div>
      )}

      <Card className="mt-6">
        <CardHeader>
          <CardTitle className="text-2xl">{workshop.name}</CardTitle>
          <CardDescription>{workshop.description}</CardDescription>
        </CardHeader>

        <CardContent>
          <div className="flex gap-2">
            <Badge variant="outline">${workshop.price}</Badge>
            <Badge variant="outline">{workshop.location}</Badge>
          </div>

          <Separator className="my-6" />

          {/* Display Available Dates Here */}
          <h2 className="text-lg font-semibold">Available Dates</h2>
          {workshop.occurrences.length > 0 ? (
            <ul>
<<<<<<< HEAD
              {workshop.occurrences.map((occurrence) => {
                const isPast = new Date(occurrence.startDate) < new Date();
                return (
                  <li key={occurrence.id} className="text-gray-600">
                    📅 {new Date(occurrence.startDate).toLocaleString()} -{" "}
                    {new Date(occurrence.endDate).toLocaleString()}
                    <Button
                      className="ml-2 bg-blue-500 text-white px-2 py-1 rounded"
                      onClick={() => handleRegister(occurrence.id)}
                      disabled={isRegistered || fetcher.state === "submitting"}
                    >
                      {isRegistered ? "Already Registered" : "Register"}
                    </Button>
=======
              {workshop.occurrences.map((occurrence: Occurrence) => {
                const startDate = new Date(occurrence.startDate);
                const isExpired = startDate < new Date();
                const buttonText = isExpired
                  ? "Expired"
                  : isRegistered
                  ? "Already Registered"
                  : "Register";

                return (
                  <li key={occurrence.id} className="text-gray-600 mb-2">
                    📅 {startDate.toLocaleString()} -{" "}
                    {new Date(occurrence.endDate).toLocaleString()}
                    <Button
                      className="ml-2 bg-blue-500 text-white px-2 py-1 rounded mr-2"
                      onClick={() => handleRegister(occurrence.id)}
                      disabled={isExpired || isRegistered}
                    >
                      {buttonText}
                    </Button>
                    {isExpired && isAdmin && (
                      <Button
                        variant="outline"
                        className="text-green-600 border-green-500 hover:bg-green-50"
                        onClick={() => handleOfferAgain(occurrence.id)}
                      >
                        Offer Again
                      </Button>
                    )}
>>>>>>> e04fe37b
                  </li>
                );
              })}
            </ul>
          ) : (
            <p className="text-gray-500">No available dates.</p>
          )}

          <Separator className="my-6" />

          <h2 className="text-lg font-semibold">Cancellation Policy</h2>
          <p className="text-gray-600">
            Can't make it? Email{" "}
            <a href="mailto:info@makerspaceyk.com" className="text-blue-500">
              info@makerspaceyk.com
            </a>
            . Full refunds are only available if canceled 48 hours in advance.
          </p>

          <Button variant="outline" asChild className="mt-4">
            <Link to="/dashboardlayout/workshops">Back to Workshops</Link>
          </Button>
        </CardContent>
      </Card>
    </div>
  );
}<|MERGE_RESOLUTION|>--- conflicted
+++ resolved
@@ -14,11 +14,6 @@
   getWorkshopById,
   checkUserRegistration,
 } from "../../models/workshop.server";
-<<<<<<< HEAD
-import { getUser } from "~/utils/session.server";
-import { useState, useEffect } from "react";
-
-=======
 import { getUser, getRoleUser } from "~/utils/session.server";
 import { useState, useEffect } from "react";
 import { redirect } from "react-router";
@@ -28,7 +23,6 @@
   startDate: Date;
   endDate: Date;
 }
->>>>>>> e04fe37b
 
 export async function loader({
   params,
@@ -150,7 +144,6 @@
           <h2 className="text-lg font-semibold">Available Dates</h2>
           {workshop.occurrences.length > 0 ? (
             <ul>
-<<<<<<< HEAD
               {workshop.occurrences.map((occurrence) => {
                 const isPast = new Date(occurrence.startDate) < new Date();
                 return (
@@ -164,7 +157,6 @@
                     >
                       {isRegistered ? "Already Registered" : "Register"}
                     </Button>
-=======
               {workshop.occurrences.map((occurrence: Occurrence) => {
                 const startDate = new Date(occurrence.startDate);
                 const isExpired = startDate < new Date();
@@ -194,7 +186,6 @@
                         Offer Again
                       </Button>
                     )}
->>>>>>> e04fe37b
                   </li>
                 );
               })}
