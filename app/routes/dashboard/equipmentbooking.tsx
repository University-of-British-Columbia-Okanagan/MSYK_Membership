--- conflicted
+++ resolved
@@ -17,16 +17,13 @@
 import { useState } from "react";
 import { getAdminSetting, getPlannedClosures } from "../../models/admin.server";
 import { createCheckoutSession } from "../../models/payment.server";
-<<<<<<< HEAD
 import { logger } from "~/logging/logger";
-=======
 import { SidebarProvider } from "@/components/ui/sidebar";
 import AppSidebar from "~/components/ui/Dashboard/sidebar";
 import AdminAppSidebar from "@/components/ui/Dashboard/adminsidebar";
 import { ArrowLeft } from "lucide-react";
 import { useNavigate } from "react-router";
 import { getRoleUser } from "../../utils/session.server";
->>>>>>> be097eef
 // import { checkSlotAvailability } from "../../models/equipment.server";
 export async function loader({
   request,
@@ -65,10 +62,13 @@
 
     const plannedClosures = roleLevel === 3 ? await getPlannedClosures() : [];
 
-<<<<<<< HEAD
     const maxSlotsPerDay = await getAdminSetting(
       "max_number_equipment_slots_per_day",
       "4"
+    );
+    const maxSlotsPerWeek = await getAdminSetting(
+      "max_number_equipment_slots_per_week",
+      "14"
     );
 
     logger.info(
@@ -85,6 +85,8 @@
       equipmentId,
       plannedClosures,
       maxSlotsPerDay: parseInt(maxSlotsPerDay, 10),
+      maxSlotsPerWeek: parseInt(maxSlotsPerWeek, 10),
+      roleUser,
     });
   } catch (error: any) {
     logger.error(
@@ -93,25 +95,6 @@
     );
     throw new Response("Failed to load scheduler data", { status: 500 });
   }
-=======
-  const maxSlotsPerWeek = await getAdminSetting(
-    "max_number_equipment_slots_per_week",
-    "14"
-  );
-
-  return json({
-    equipment: equipmentWithSlots,
-    roleLevel,
-    visibleDays: parseInt(visibleDays, 10),
-    level3Restrictions,
-    level4Restrictions,
-    equipmentId,
-    plannedClosures,
-    maxSlotsPerDay: parseInt(maxSlotsPerDay, 10),
-    maxSlotsPerWeek: parseInt(maxSlotsPerWeek, 10),
-    roleUser,
-  });
->>>>>>> be097eef
 }
 
 // Action
