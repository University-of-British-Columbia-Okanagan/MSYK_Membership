--- conflicted
+++ resolved
@@ -58,11 +58,8 @@
     visibleDays: parseInt(visibleDays, 10),
     level3Restrictions,
     level4Restrictions,
-<<<<<<< HEAD
-    equipmentId
-=======
+    equipmentId,
     plannedClosures,
->>>>>>> 759ab26b
   });
 }
 
@@ -160,11 +157,8 @@
     visibleDays,
     level3Restrictions,
     level4Restrictions,
-<<<<<<< HEAD
-    equipmentId
-=======
+    equipmentId,
     plannedClosures,
->>>>>>> 759ab26b
   } = useLoaderData();
   const actionData = useActionData();
   const navigation = useNavigation();
