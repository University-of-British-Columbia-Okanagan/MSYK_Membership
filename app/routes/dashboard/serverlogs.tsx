import { json } from "@remix-run/node";
import { useLoaderData, useSearchParams } from "react-router-dom";
import fs from "fs/promises";
import path from "path";
import { Input } from "@/components/ui/input";
import { Checkbox } from "@/components/ui/checkbox";
import {
  Card,
  CardContent,
  CardHeader,
  CardTitle,
  CardDescription,
} from "@/components/ui/card";
import { useEffect, useState } from "react";
import { SidebarProvider } from "~/components/ui/sidebar";
import AdminAppSidebar from "~/components/ui/Dashboard/AdminSidebar";
import { getRoleUser } from "~/utils/session.server";
<<<<<<< HEAD
export type LoaderData = {
  logs: string;
};
export async function loader({ request }: { request: Request }) {
    const roleUser = await getRoleUser(request);
    if (!roleUser || roleUser.roleName.toLowerCase() !== "admin") {
=======

export async function loader({ request }) {
  const roleUser = await getRoleUser(request);
  if (!roleUser || roleUser.roleName.toLowerCase() !== "admin") {
>>>>>>> 2fe0da80
    throw new Response("Not Authorized", { status: 419 });
  }

  const url = new URL(request.url);
  const query = url.searchParams.get("q")?.toLowerCase() || "";
  const levels = url.searchParams.getAll("level"); // e.g., ['info', 'error']
  const start = url.searchParams.get("start");
  const end = url.searchParams.get("end");

  const logPath = path.resolve("logs/all_logs.log");

  try {
    let content = await fs.readFile(logPath, "utf-8");
    const lines = content.split("\n").filter(Boolean);

    const filtered = lines.filter((line) => {
      try {
        const log = JSON.parse(line);
        const logTime = new Date(log.timestamp).getTime();

        const matchesLevel = levels.length === 0 || levels.includes(log.level);
        const matchesQuery = query === "" || line.toLowerCase().includes(query);

        const matchesStart = !start || logTime >= new Date(start).getTime();
        const matchesEnd = !end || logTime <= new Date(end).getTime();

        return matchesLevel && matchesQuery && matchesStart && matchesEnd;
      } catch {
        return false;
      }
    });

    return json({ logs: filtered.slice(-200).join("\n") }); // limit to last 200 lines
  } catch (err) {
    return json({ logs: "Failed to load logs." }, { status: 500 });
  }
}

export default function LogsTab() {
<<<<<<< HEAD
const { logs } = useLoaderData<LoaderData>();
=======
  const { logs } = useLoaderData<typeof loader>();
>>>>>>> 2fe0da80
  const [searchParams, setSearchParams] = useSearchParams();
  const [start, setStart] = useState(searchParams.get("start") || "");
  const [end, setEnd] = useState(searchParams.get("end") || "");

  const [query, setQuery] = useState(searchParams.get("q") || "");
  const [levels, setLevels] = useState<string[]>(
    searchParams.getAll("level") || []
  );
  function updateParams() {
    const newParams = new URLSearchParams();
    if (query) newParams.set("q", query);
    if (start) newParams.set("start", start);
    if (end) newParams.set("end", end);
    levels.forEach((lvl) => newParams.append("level", lvl));
    setSearchParams(newParams);
  }

  function toggleLevel(level: string) {
    setLevels((prev) =>
      prev.includes(level) ? prev.filter((l) => l !== level) : [...prev, level]
    );
  }

  useEffect(() => {
    const delay = setTimeout(updateParams, 300);
    return () => clearTimeout(delay);
  }, [query, levels, start, end]); // ✅ Now updates when date range changes

  return (
    <SidebarProvider>
      <AdminAppSidebar />
      <Card>
        <CardHeader>
          <CardTitle>Server Logs</CardTitle>
          <CardDescription>View server logs here.</CardDescription>
        </CardHeader>

        <CardContent className="space-y-4">
          {/* Filters */}
          <div className="flex flex-wrap gap-4 items-center">
            {/* Search Box */}
            <Input
              type="text"
              placeholder="Search logs..."
              value={query}
              onChange={(e) => setQuery(e.target.value)}
              className="w-[300px]"
            />

            {/* Multi-Checkbox */}
            <div className="flex gap-4 items-center">
              {["info", "warn", "error"].map((level) => (
                <label key={level} className="flex items-center space-x-2">
                  <Checkbox
                    checked={levels.includes(level)}
                    onCheckedChange={() => toggleLevel(level)}
                  />
                  <span className="capitalize">{level}</span>
                </label>
              ))}
            </div>

            <div className="flex gap-2 items-center">
              <label className="text-sm text-muted-foreground">Start</label>
              <Input
                type="datetime-local"
                value={start}
                onChange={(e) => setStart(e.target.value)}
                className="w-[220px]"
              />
              <label className="text-sm text-muted-foreground">End</label>
              <Input
                type="datetime-local"
                value={end}
                onChange={(e) => setEnd(e.target.value)}
                className="w-[220px]"
              />
            </div>

            {/* (Optional) Date range filter goes here */}
            {/* Use react-datepicker or another lib if desired */}
          </div>

          {/* Log Output */}
          <div className="space-y-1 font-mono text-sm max-h-[600px] overflow-auto">
            {logs
              .split("\n")
              .filter(Boolean)
              .map((line, i) => {
                try {
                  const log = JSON.parse(line);
                  const time = new Date(log.timestamp).toLocaleString();
                  const level = log.level?.toUpperCase() ?? "INFO";

                  let color = "text-green-400";
                  if (level === "WARN") color = "text-yellow-400";
                  if (level === "ERROR") color = "text-red-400";

                  return (
                    <div
                      key={i}
                      className="flex gap-2 whitespace-pre-wrap break-words"
                    >
                      <span className={`font-bold ${color}`}>[{level}]</span>
                      <span className="text-muted-foreground">{time}</span>
                      <span>
                        {typeof log.message === "object"
                          ? JSON.stringify(log.message)
                          : log.message}
                      </span>
                      {log.url && (
                        <a
                          href={log.url}
                          className="underline text-blue-400"
                          target="_blank"
                          rel="noreferrer"
                        >
                          {log.url}
                        </a>
                      )}
                    </div>
                  );
                } catch {
                  // Fallback if line isn't valid JSON
                  return (
                    <div key={i} className="text-gray-400">
                      {line}
                    </div>
                  );
                }
              })}
          </div>
        </CardContent>
      </Card>
    </SidebarProvider>
  );
}<|MERGE_RESOLUTION|>--- conflicted
+++ resolved
@@ -15,21 +15,14 @@
 import { SidebarProvider } from "~/components/ui/sidebar";
 import AdminAppSidebar from "~/components/ui/Dashboard/AdminSidebar";
 import { getRoleUser } from "~/utils/session.server";
-<<<<<<< HEAD
 export type LoaderData = {
   logs: string;
 };
 export async function loader({ request }: { request: Request }) {
     const roleUser = await getRoleUser(request);
     if (!roleUser || roleUser.roleName.toLowerCase() !== "admin") {
-=======
-
-export async function loader({ request }) {
-  const roleUser = await getRoleUser(request);
-  if (!roleUser || roleUser.roleName.toLowerCase() !== "admin") {
->>>>>>> 2fe0da80
-    throw new Response("Not Authorized", { status: 419 });
-  }
+      throw new Response("Not Authorized", { status: 419 });
+    }
 
   const url = new URL(request.url);
   const query = url.searchParams.get("q")?.toLowerCase() || "";
@@ -67,11 +60,7 @@
 }
 
 export default function LogsTab() {
-<<<<<<< HEAD
-const { logs } = useLoaderData<LoaderData>();
-=======
-  const { logs } = useLoaderData<typeof loader>();
->>>>>>> 2fe0da80
+  const { logs } = useLoaderData<LoaderData>();
   const [searchParams, setSearchParams] = useSearchParams();
   const [start, setStart] = useState(searchParams.get("start") || "");
   const [end, setEnd] = useState(searchParams.get("end") || "");
