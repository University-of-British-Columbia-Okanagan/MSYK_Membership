--- conflicted
+++ resolved
@@ -68,12 +68,8 @@
   TooltipProvider,
   TooltipTrigger,
 } from "@/components/ui/tooltip";
-<<<<<<< HEAD
-import { getRoleUser } from "~/utils/session.server";
-=======
 import { getEquipmentVisibilityDays } from "../../models/admin.server";
-import { getUser } from "../../utils/session.server";
->>>>>>> a1b18604
+import { getUser, getRoleUser } from "../../utils/session.server";
 
 /**
  * Loader to fetch available workshops for prerequisites.
