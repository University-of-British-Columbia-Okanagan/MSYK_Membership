--- conflicted
+++ resolved
@@ -70,15 +70,12 @@
 } from "@/components/ui/tooltip";
 import { getEquipmentVisibilityDays } from "../../models/admin.server";
 import { getUser, getRoleUser } from "../../utils/session.server";
-<<<<<<< HEAD
 import { logger } from "~/logging/logger";
-=======
 import { SidebarProvider } from "@/components/ui/sidebar";
 import AppSidebar from "~/components/ui/Dashboard/sidebar";
 import AdminAppSidebar from "@/components/ui/Dashboard/adminsidebar";
 import { ArrowLeft } from "lucide-react";
 import { useNavigate } from "react-router";
->>>>>>> be097eef
 
 /**
  * Loader to fetch available workshops for prerequisites.
