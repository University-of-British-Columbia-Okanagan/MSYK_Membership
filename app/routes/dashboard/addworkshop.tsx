import React, { useState } from "react";
import { redirect, useActionData, useLoaderData } from "react-router";
import { Button } from "@/components/ui/button";
import { ConfirmButton } from "@/components/ui/ConfirmButton";
import { Input } from "@/components/ui/input";
import { Textarea } from "@/components/ui/textarea";
import {
  Form,
  FormControl,
  FormItem,
  FormLabel,
  FormMessage,
  FormField,
} from "@/components/ui/form";
import { Tabs, TabsContent, TabsList, TabsTrigger } from "@/components/ui/tabs";
import { useForm } from "react-hook-form";
import { zodResolver } from "@hookform/resolvers/zod";
import { workshopFormSchema } from "../../schemas/workshopFormSchema";
import type { WorkshopFormValues } from "../../schemas/workshopFormSchema";
import { addWorkshop, getWorkshops } from "~/models/workshop.server";
import {
  Select,
  SelectContent,
  SelectItem,
  SelectTrigger,
  SelectValue,
} from "@/components/ui/select";
import { ScrollArea } from "@/components/ui/scroll-area";
import { Card, CardContent } from "@/components/ui/card";
import { cn } from "@/lib/utils";
import { Badge } from "~/components/ui/badge";
import GenericFormField from "~/components/ui/GenericFormField";
import DateTypeRadioGroup from "~/components/ui/DateTypeRadioGroup";
import OccurrenceRow from "~/components/ui/OccurrenceRow";
import RepetitionScheduleInputs from "@/components/ui/RepetitionScheduleInputs";
import OccurrencesTabs from "~/components/ui/OccurrenceTabs";
import PrerequisitesField from "@/components/ui/PrerequisitesField";
import {
  getAvailableEquipmentForAdmin,
  getEquipmentSlotsWithStatus,
} from "~/models/equipment.server";
import MultiSelectField from "~/components/ui/MultiSelectField";
import {
  Calendar as CalendarIcon,
  CalendarDays as CalendarDaysIcon,
  CalendarRange as CalendarRangeIcon,
  Check as CheckIcon,
} from "lucide-react";
import EquipmentBookingGrid from "@/components/ui/Dashboard/equipmentbookinggrid";
import type { SlotsByDay } from "@/components/ui/Dashboard/equipmentbookinggrid";
import {
  bulkBookEquipment,
  createEquipmentSlotsForOccurrence,
} from "../../models/equipment.server";
import {
  AlertDialog,
  AlertDialogAction,
  AlertDialogCancel,
  AlertDialogContent,
  AlertDialogDescription,
  AlertDialogFooter,
  AlertDialogHeader,
  AlertDialogTitle,
} from "@/components/ui/alert-dialog";
import {
  Tooltip,
  TooltipContent,
  TooltipProvider,
  TooltipTrigger,
} from "@/components/ui/tooltip";
import { getEquipmentVisibilityDays } from "../../models/admin.server";
import { getUser, getRoleUser } from "../../utils/session.server";
import { SidebarProvider } from "@/components/ui/sidebar";
import AppSidebar from "~/components/ui/Dashboard/sidebar";
import AdminAppSidebar from "@/components/ui/Dashboard/adminsidebar";
import { ArrowLeft } from "lucide-react";
import { useNavigate } from "react-router";

/**
 * Loader to fetch available workshops for prerequisites.
 */
export async function loader({ request }: { request: Request }) {
  const workshops = await getWorkshops();
  const user = await getUser(request);
  const userId = user?.id || undefined;
  const roleUser = await getRoleUser(request);

  const equipmentsRaw = await getEquipmentSlotsWithStatus(userId, true);
  const equipmentVisibilityDays = await getEquipmentVisibilityDays();

  const selectedSlotsMap: Record<number, number[]> = {};
  for (const equipment of equipmentsRaw) {
    const selectedSlotIds: number[] = [];
    for (const day in equipment.slotsByDay) {
      for (const time in equipment.slotsByDay[day]) {
        const slot = equipment.slotsByDay[day][time];
        if (slot?.reservedForWorkshop && slot?.id) {
          selectedSlotIds.push(slot.id);
        }
      }
    }
    if (selectedSlotIds.length > 0) {
      selectedSlotsMap[equipment.id] = selectedSlotIds;
    }
  }

  return {
    workshops,
    equipments: equipmentsRaw,
    selectedSlotsMap,
    equipmentVisibilityDays,
    roleUser,
  };
}

/**
 * Helper: Parse a datetime-local string as a local Date.
 */
function parseDateTimeAsLocal(value: string): Date {
  try {
    if (!value) return new Date("");

    // Use Date.parse to handle various date input formats
    const timestamp = Date.parse(value);

    if (isNaN(timestamp)) {
<<<<<<< HEAD
=======
      console.error("Failed to parse date:", value);
>>>>>>> 5070b134
      return new Date("");
    }

    const date = new Date(timestamp);

    // Ensure the date is valid
    if (isNaN(date.getTime())) {
<<<<<<< HEAD
=======
      console.error("Invalid date after parsing:", value);
>>>>>>> 5070b134
      return new Date("");
    }

    return date;
  } catch (error) {
<<<<<<< HEAD
=======
    console.error("Error parsing date:", error);
>>>>>>> 5070b134
    return new Date("");
  }
}

/**
 * Helper: Format a Date as a datetime-local string using local time.
 */
function formatLocalDatetime(date: Date): string {
  if (isNaN(date.getTime())) return "";
  const year = date.getFullYear();
  const month = String(date.getMonth() + 1).padStart(2, "0");
  const day = String(date.getDate()).padStart(2, "0");
  const hours = String(date.getHours()).padStart(2, "0");
  const minutes = String(date.getMinutes()).padStart(2, "0");
  return `${year}-${month}-${day}T${hours}:${minutes}`;
}

function formatDisplayDate(date: Date): string {
  // Format example: Thu, Feb 27, 2025, 01:24 AM
  return date.toLocaleString(undefined, {
    weekday: "short",
    month: "short",
    day: "numeric",
    year: "numeric",
    hour: "2-digit",
    minute: "2-digit",
    hour12: true,
  });
}

function isDateInPast(date: Date): boolean {
  const now = new Date();
  return date < now && !isNaN(date.getTime());
}

/**
 * Check if any occurrence dates are in the past
 */
function hasOccurrencesInPast(
  occurrences: { startDate: Date; endDate: Date }[]
): boolean {
  return occurrences.some(
    (occ) =>
      (isDateInPast(occ.startDate) || isDateInPast(occ.endDate)) &&
      !isNaN(occ.startDate.getTime()) &&
      !isNaN(occ.endDate.getTime())
  );
}

function checkForEquipmentOverlaps(
  currentOccurrences: { startDate: Date; endDate: Date }[],
  currentSelectedEquipments: number[],
  currentAvailableEquipments: {
    id: number;
    name: string;
    slotsByDay: SlotsByDay;
  }[]
) {
  const overlaps: {
    equipmentId: number;
    name: string;
    overlappingTimes: {
      time: string;
      conflictType: "workshop" | "user" | "unknown";
      conflictName: string;
    }[];
  }[] = [];

  // Filter for valid dates only
  const validOccurrences = currentOccurrences.filter(
    (occ) => !isNaN(occ.startDate.getTime()) && !isNaN(occ.endDate.getTime())
  );

  if (validOccurrences.length === 0 || currentSelectedEquipments.length === 0) {
    return overlaps;
  }

  // Check each selected equipment for overlaps
  currentSelectedEquipments.forEach((equipmentId) => {
    const equipment = currentAvailableEquipments.find(
      (eq) => eq.id === equipmentId
    );
    if (!equipment) return;

    const overlappingTimes: {
      time: string;
      conflictType: "workshop" | "user" | "unknown";
      conflictName: string;
    }[] = [];

    // For each workshop occurrence, check for overlaps in equipment slots
    validOccurrences.forEach((occ) => {
      // Create 30-minute slots for the entire workshop duration
      const currentTime = new Date(occ.startDate);
      while (currentTime < occ.endDate) {
        // Format day as "Sat 24"
        const dayName = currentTime.toLocaleDateString("en-US", {
          weekday: "short",
        });
        const dayNumber = currentTime.getDate();
        const dayKey = `${dayName} ${dayNumber}`;

        // Format time as "05:00"
        const hours = String(currentTime.getHours()).padStart(2, "0");
        const minutes = String(currentTime.getMinutes()).padStart(2, "0");
        const timeKey = `${hours}:${minutes}`;

        // Check if this slot exists in the equipment's slots and is booked or unavailable
        const slot = equipment.slotsByDay[dayKey]?.[timeKey];
        if (slot && (slot.isBooked || slot.reservedForWorkshop)) {
          // Calculate end time (30 minutes later)
          const endTime = new Date(currentTime.getTime() + 30 * 60 * 1000);
          const endHours = String(endTime.getHours()).padStart(2, "0");
          const endMinutes = String(endTime.getMinutes()).padStart(2, "0");

          const formattedTime = `${dayName} ${dayNumber} at ${hours}:${minutes} - ${endHours}:${endMinutes}`;

          // Determine conflict type and name using available properties
          let conflictType: "workshop" | "user" | "unknown" = "unknown";
          let conflictName = "Unknown booking";

          // Check if it's reserved for a workshop
          if (slot.reservedForWorkshop && (slot as any).workshopName) {
            conflictType = "workshop";
            conflictName = (slot as any).workshopName;
          }
          // Check if it's booked by a user
          else if (
            slot.isBooked &&
            (slot as any).userFirstName &&
            (slot as any).userLastName
          ) {
            conflictType = "user";
            conflictName = `${(slot as any).userFirstName} ${
              (slot as any).userLastName
            }`;
          }
          // Fallback cases
          else if (slot.reservedForWorkshop) {
            conflictType = "workshop";
            conflictName = "Workshop booking";
          } else if (slot.isBooked) {
            conflictType = "user";
            conflictName = "User booking";
          }

          // Check if this time conflict is already recorded
          const existingConflict = overlappingTimes.find(
            (ot) => ot.time === formattedTime
          );
          if (!existingConflict) {
            overlappingTimes.push({
              time: formattedTime,
              conflictType,
              conflictName,
            });
          }
        }

        // Move to next 30-minute slot
        currentTime.setTime(currentTime.getTime() + 30 * 60 * 1000);
      }
    });

    if (overlappingTimes.length > 0) {
      overlaps.push({
        equipmentId,
        name: equipment.name || `Equipment ${equipmentId}`,
        overlappingTimes,
      });
    }
  });

  return overlaps;
}

// Add this function after your other helper functions
function getEquipmentSlotsForOccurrences(
  occurrences: { startDate: Date; endDate: Date }[]
): { [day: string]: string[] } {
  const slotsForOccurrences: { [day: string]: string[] } = {};

  occurrences.forEach((occ) => {
    if (isNaN(occ.startDate.getTime()) || isNaN(occ.endDate.getTime())) {
      return; // Skip invalid dates
    }

    // Calculate all 30-minute time slots between start and end
    const currentTime = new Date(occ.startDate);
    while (currentTime < occ.endDate) {
      // Format day as "Sat 24" (using the actual day name and number)
      const dayName = currentTime.toLocaleDateString("en-US", {
        weekday: "short",
      });
      const dayNumber = currentTime.getDate();
      const dayKey = `${dayName} ${dayNumber}`;

      // Format time as "05:00"
      const hours = String(currentTime.getHours()).padStart(2, "0");
      const minutes = String(currentTime.getMinutes()).padStart(2, "0");
      const timeKey = `${hours}:${minutes}`;

      // Add to slots map
      if (!slotsForOccurrences[dayKey]) {
        slotsForOccurrences[dayKey] = [];
      }

      // Only add if not already in the array
      if (!slotsForOccurrences[dayKey].includes(timeKey)) {
        slotsForOccurrences[dayKey].push(timeKey);
      }

      // Move to next 30-minute slot
      currentTime.setTime(currentTime.getTime() + 30 * 60 * 1000);
    }
  });

  return slotsForOccurrences;
}

// Add this function to help with auto-selecting workshop slots
function getSlotStringsForOccurrences(
  equipmentId: number,
  occurrences: { startDate: Date; endDate: Date }[]
): string[] {
  const slotStrings: string[] = [];

  occurrences.forEach((occ) => {
    if (isNaN(occ.startDate.getTime()) || isNaN(occ.endDate.getTime())) {
      return; // Skip invalid dates
    }

    // Calculate all 30-minute time slots between start and end
    const currentTime = new Date(occ.startDate);
    while (currentTime < occ.endDate) {
      // Create the slot string format that matches what the grid expects
      const slotStartTime = new Date(currentTime);
      const slotEndTime = new Date(currentTime.getTime() + 30 * 60000);
      const slotString = `${slotStartTime.toISOString()}|${slotEndTime.toISOString()}`;

      // Add to the array
      slotStrings.push(slotString);

      // Move to next 30-minute slot
      currentTime.setTime(currentTime.getTime() + 30 * 60000);
    }
  });

  return slotStrings;
}

export async function action({ request }: { request: Request }) {
  const formData = await request.formData();

  const rawValues = Object.fromEntries(formData.entries());
  let selectedSlots: Record<number, number[]> = {};
  try {
    selectedSlots = JSON.parse(rawValues.selectedSlots as string);
  } catch (error) {
    console.error("Error parsing selected slots:", error);
    return { errors: { selectedSlots: ["Invalid selected slots format"] } };
  }

  // Parse price and capacity
  const price = parseFloat(rawValues.price as string);
  const capacity = parseInt(rawValues.capacity as string, 10);

  // Parse prerequisites from JSON string
  let prerequisites: number[] = [];
  try {
    prerequisites = JSON.parse(rawValues.prerequisites as string).map(Number);
  } catch (error) {
    console.error("Error parsing prerequisites:", error);
    return { errors: { prerequisites: ["Invalid prerequisites format"] } };
  }

  // Parse equipments from JSON string
  let equipments: number[] = [];
  try {
    equipments = JSON.parse(rawValues.equipments as string).map(Number);
  } catch (error) {
    console.error("Error parsing equipments:", error);
    return { errors: { equipments: ["Invalid equipments format"] } };
  }

  // Parse occurrences and validate dates
  let occurrences: {
    startDate: Date;
    endDate: Date;
    startDatePST: Date;
    endDatePST: Date;
  }[] = [];
  try {
    occurrences = JSON.parse(rawValues.occurrences as string).map(
      (occ: { startDate: string; endDate: string }) => {
        const localStart = new Date(occ.startDate);
        const localEnd = new Date(occ.endDate);

        // Validation: Ensure end date is later than start date
        if (localEnd.getTime() <= localStart.getTime()) {
          throw new Error("End date must be later than start date");
        }

        const startOffset = localStart.getTimezoneOffset();
        const utcStart = new Date(localStart.getTime() - startOffset * 60000);
        const endOffset = localEnd.getTimezoneOffset();
        const utcEnd = new Date(localEnd.getTime() - endOffset * 60000);

        return {
          startDate: localStart,
          endDate: localEnd,
          startDatePST: utcStart,
          endDatePST: utcEnd,
        };
      }
    );
  } catch (error) {
    console.error("Error parsing occurrences:", error);
    return {
      errors: {
        occurrences: [
          error instanceof Error &&
          error.message === "End date must be later than start date"
            ? error.message
            : "Invalid date format",
        ],
      },
    };
  }

  const roleUser = await getRoleUser(request);
  if (!roleUser || roleUser.roleName.toLowerCase() !== "admin") {
    throw new Response("Not Authorized", { status: 419 });
  }

  // Fetch up-to-date available equipment to avoid conflicts
  const availableEquipments = await getAvailableEquipmentForAdmin();
  const availableEquipmentIds = new Set(availableEquipments.map((e) => e.id));

  //Ensure selected equipment is still available
  const unavailableEquipments = equipments.filter(
    (id) => !availableEquipmentIds.has(id)
  );
  if (unavailableEquipments.length > 0) {
    return {
      errors: {
        equipments: ["One or more selected equipment are no longer available."],
      },
    };
  }

  //  Ensure no selected equipment conflicts with workshop occurrences
  for (const equipmentId of equipments) {
    const conflictingEquipment = availableEquipments.find(
      (e) => e.id === equipmentId
    );

    if (conflictingEquipment?.slots) {
      for (const occ of occurrences) {
        const conflict = conflictingEquipment.slots.some(
          (slot) =>
            new Date(slot.startTime).getTime() >= occ.startDate.getTime() &&
            new Date(slot.startTime).getTime() < occ.endDate.getTime() &&
            slot.workshopOccurrenceId !== null
        );

        if (conflict) {
          return {
            errors: {
              equipments: [
                `The equipment "${conflictingEquipment.name}" is booked during your workshop time.`,
              ],
            },
          };
        }
      }
    }
  }

  for (const equipmentId of equipments) {
    const conflictingEquipment = availableEquipments.find(
      (e) => e.id === equipmentId
    );

    if (conflictingEquipment?.slots) {
      for (const occ of occurrences) {
        // Check each 30-minute slot during the workshop
        const currentTime = new Date(occ.startDate);
        while (currentTime < occ.endDate) {
          // Find if any slot at this time is already booked
          const conflictingSlot = conflictingEquipment.slots.find(
            (slot) =>
              new Date(slot.startTime).getTime() === currentTime.getTime() &&
              (slot.isBooked || slot.workshopOccurrenceId !== null)
          );

          if (conflictingSlot) {
            const formattedTime = new Date(currentTime).toLocaleString(
              undefined,
              {
                weekday: "short",
                month: "short",
                day: "numeric",
                hour: "numeric",
                minute: "numeric",
                hour12: true,
              }
            );

            return {
              errors: {
                equipments: [
                  `The equipment "${conflictingEquipment.name}" is already booked at ${formattedTime}. Please choose different dates or equipment.`,
                ],
              },
            };
          }

          // Move to next 30-minute slot
          currentTime.setTime(currentTime.getTime() + 30 * 60 * 1000);
        }
      }
    }
  }

  const isWorkshopContinuation = rawValues.isWorkshopContinuation === "true";

  //  Validate form data using Zod schema
  const parsed = workshopFormSchema.safeParse({
    ...rawValues,
    price,
    capacity,
    occurrences,
    prerequisites,
    equipments,
    isWorkshopContinuation,
  });

  if (!parsed.success) {
    console.log("Validation Errors:", parsed.error.flatten().fieldErrors);
    return { errors: parsed.error.flatten().fieldErrors };
  }

  //  Save the workshop to the database
  try {
    const savedWorkshop = await addWorkshop(
      {
        name: parsed.data.name,
        description: parsed.data.description,
        price: parsed.data.price,
        location: parsed.data.location,
        capacity: parsed.data.capacity,
        type: parsed.data.type,
        occurrences: parsed.data.occurrences,
        prerequisites: parsed.data.prerequisites,
        equipments: parsed.data.equipments,
        isWorkshopContinuation: parsed.data.isWorkshopContinuation,
        selectedSlots,
      },
      request
    );

    const allSelectedSlotIds = Object.values(selectedSlots).flat().map(Number);

    // try {
    //   await bulkBookEquipment(savedWorkshop.id, allSelectedSlotIds);
    //   return redirect("/dashboard/admin");
    // } catch (error) {
    //   console.error("Failed to reserve equipment slots:", error);
    //   return {
    //     errors: {
    //       slots: ["Failed to reserve equipment slots. Please try again."],
    //     },
    //   };
    // }
    // Process workshop time slots for equipment
    // Process workshop time slots for equipment
    // Process workshop time slots for equipment
    try {
      // Get the current user ID
      const user = await getUser(request);
      const userId = user?.id || 1; // Default to 1 if no user found

      // First, check if there are any valid slot IDs to book
      const validSelectedSlotIds = allSelectedSlotIds.filter((id) => id > 0);

      if (validSelectedSlotIds.length > 0) {
        try {
          // Only attempt to book if we have valid slots
          await bulkBookEquipment(
            savedWorkshop.id,
            validSelectedSlotIds,
            userId
          );
        } catch (error) {
          console.error("Error in bulkBookEquipment:", error);
          // Continue with the rest of the process instead of failing
        }
      } else {
        console.log(
          "No valid equipment slots selected, skipping bulkBookEquipment"
        );
      }

      // Create slots for all workshop occurrences
      for (const occurrence of savedWorkshop.occurrences) {
        for (const equipmentId of equipments) {
          try {
            await createEquipmentSlotsForOccurrence(
              occurrence.id,
              equipmentId,
              occurrence.startDate,
              occurrence.endDate,
              userId
            );
          } catch (error) {
            console.error(
              `Error creating slots for equipment ${equipmentId}:`,
              error
            );
            // Continue with other equipment instead of failing the whole operation
          }
        }
      }

      return redirect("/dashboard/admin");
    } catch (error) {
      console.error("Failed to reserve equipment slots:", error);
      return {
        errors: {
          slots: ["Failed to reserve equipment slots. Please try again."],
        },
      };
    }
  } catch (error) {
    console.error("Error adding workshop:", error);
    return { errors: { database: ["Failed to add workshop"] } };
  }
}

export default function AddWorkshop() {
  const actionData = useActionData<{ errors?: Record<string, string[]> }>();
  const {
    workshops: availableWorkshops,
    equipments: availableEquipments,
    equipmentVisibilityDays,
    roleUser,
  } = useLoaderData() as {
    workshops: { id: number; name: string; type: string }[];
    equipments: {
      id: number;
      name: string;
      slotsByDay: SlotsByDay;
    }[];
    selectedSlotsMap: Record<number, number[]>;
    equipmentVisibilityDays: number;
    userId: number;
    roleUser: { roleId: number; roleName: string } | null;
  };

  const navigate = useNavigate();

  const form = useForm<WorkshopFormValues>({
    resolver: zodResolver(workshopFormSchema),
    defaultValues: {
      name: "",
      description: "",
      price: 0,
      location: "",
      capacity: 0,
      type: "workshop",
      occurrences: [],
      prerequisites: [],
      equipments: [],
    },
  });

  // Occurrences will be stored as local Date objects.
  const [occurrences, setOccurrences] = useState<
    { startDate: Date; endDate: Date }[]
  >([]);
  const [dateSelectionType, setDateSelectionType] = useState<
    "custom" | "weekly" | "monthly"
  >("custom");

  const [isConfirmDialogOpen, setIsConfirmDialogOpen] = useState(false);
  const [formSubmitting, setFormSubmitting] = useState(false);

  // This will track the selected prerequisites
  const [selectedPrerequisites, setSelectedPrerequisites] = useState<number[]>(
    []
  );
  const sortedSelectedPrerequisites = [...selectedPrerequisites].sort(
    (a, b) => a - b
  );

  const [selectedEquipment, setSelectedEquipment] = useState<number | null>(
    null
  );
  const [selectedEquipments, setSelectedEquipments] = useState<number[]>([]);
  const [selectedSlot, setSelectedSlot] = useState<number | null>(null);
  const { selectedSlotsMap: initialSelectedSlotsMap } = useLoaderData() as {
    workshops: { id: number; name: string; type: string }[];
    equipments: {
      id: number;
      name: string;
      slotsByDay: SlotsByDay;
    }[];
    selectedSlotsMap: Record<number, number[]>;
  };
  const [selectedSlotsMap, setSelectedSlotsMap] = useState<
    Record<number, number[]>
  >(initialSelectedSlotsMap || {});

  const [equipmentOverlaps, setEquipmentOverlaps] = useState<
    {
      equipmentId: number;
      name: string;
      overlappingTimes: {
        time: string;
        conflictType: "workshop" | "user" | "unknown";
        conflictName: string;
      }[];
    }[]
  >([]);
  const [showOverlapConfirm, setShowOverlapConfirm] = useState(false);
  const [proceedDespiteOverlaps, setProceedDespiteOverlaps] = useState(false);

  // Weekly-specific state
  const [weeklyInterval, setWeeklyInterval] = useState(1);
  const [weeklyCount, setWeeklyCount] = useState(1);
  const [weeklyStartDate, setWeeklyStartDate] = useState("");
  const [weeklyEndDate, setWeeklyEndDate] = useState("");

  // Monthly-specific state
  const [monthlyInterval, setMonthlyInterval] = useState(1);
  const [monthlyCount, setMonthlyCount] = useState(1);
  const [monthlyStartDate, setMonthlyStartDate] = useState("");
  const [monthlyEndDate, setMonthlyEndDate] = useState("");

  const [isWorkshopContinuation, setIsWorkshopContinuation] = useState(false);

  // For custom dates, add an empty occurrence.
  const addOccurrence = () => {
    const newOccurrence = { startDate: new Date(""), endDate: new Date("") };
    const updatedOccurrences = [...occurrences, newOccurrence];
    // Sort by startDate (if dates are valid)
    updatedOccurrences.sort(
      (a, b) => a.startDate.getTime() - b.startDate.getTime()
    );
    setOccurrences(updatedOccurrences);
    form.setValue("occurrences", updatedOccurrences);
  };

  // Update an occurrence when its datetime input changes.
  function updateOccurrence(
    index: number,
    field: "startDate" | "endDate",
    value: string
  ) {
    const localDate = parseDateTimeAsLocal(value);
    const updatedOccurrences = [...occurrences];

    // AUTO-SET END DATE: If updating start date and it's valid, automatically set end date to 2 hours later
    if (field === "startDate" && !isNaN(localDate.getTime())) {
      const endDate = new Date(localDate.getTime() + (2 * 60 * 60 * 1000)); // Add 2 hours
      updatedOccurrences[index].endDate = endDate;
    }

    updatedOccurrences[index][field] = localDate;
    // Re-sort the list after updating.
    updatedOccurrences.sort(
      (a, b) => a.startDate.getTime() - b.startDate.getTime()
    );
    setOccurrences(updatedOccurrences);
    form.setValue("occurrences", updatedOccurrences);
  }

  // Remove an occurrence.
  const removeOccurrence = (index: number) => {
    const updated = occurrences.filter((_, i) => i !== index);
    setOccurrences(updated);
    form.setValue("occurrences", updated);
  };

  // Check for duplicate dates.
  const isDuplicateDate = (newDate: Date, existingDates: Date[]): boolean => {
    return existingDates.some(
      (existingDate) => existingDate.getTime() === newDate.getTime()
    );
  };

  // Add this function to handle prerequisite selection
  const handlePrerequisiteSelect = (workshopId: number) => {
    if (selectedPrerequisites.includes(workshopId)) {
      // Remove if already selected
      const updated = selectedPrerequisites.filter((id) => id !== workshopId);
      setSelectedPrerequisites(updated);
      form.setValue("prerequisites", updated);
    } else {
      // Add if not already selected
      const updated = [...selectedPrerequisites, workshopId];
      setSelectedPrerequisites(updated);
      form.setValue("prerequisites", updated);
    }
  };

  // Add this function to remove a prerequisite
  const removePrerequisite = (workshopId: number) => {
    const updated = selectedPrerequisites.filter((id) => id !== workshopId);
    setSelectedPrerequisites(updated);
    form.setValue("prerequisites", updated);
  };

  // const handleFormSubmit = (e: React.FormEvent) => {
  //   e.preventDefault();

  //   // First check if any dates are in the past
  //   if (hasOccurrencesInPast(occurrences)) {
  //     setIsConfirmDialogOpen(true);
  //     return; // Important: prevent the normal form submission flow
  //   } else {
  //     // No past dates, submit directly
  //     setFormSubmitting(true);
  //     const form = e.currentTarget as HTMLFormElement;
  //     form.submit();
  //   }
  // };

  const handleFormSubmit = (e: React.FormEvent) => {
    e.preventDefault();

    // Check for overlaps first
    const overlaps = checkForEquipmentOverlaps(
      occurrences,
      selectedEquipments,
      availableEquipments
    );

    if (overlaps.length > 0 && !proceedDespiteOverlaps) {
      setEquipmentOverlaps(overlaps);
      setShowOverlapConfirm(true);
      return; // Stop form submission
    }

    // Reset overlap flag after using it
    if (proceedDespiteOverlaps) {
      setProceedDespiteOverlaps(false);
    }

    // Then check if any dates are in the past (your existing code)
    if (hasOccurrencesInPast(occurrences)) {
      setIsConfirmDialogOpen(true);
      return;
    } else {
      // No past dates, submit directly
      setFormSubmitting(true);
      const form = e.currentTarget as HTMLFormElement;
      form.submit();
    }
  };

  {
    /* This is for duplicate workshop from multi day workshop */
  }
  React.useEffect(() => {
    const duplicateData = localStorage.getItem("duplicateWorkshopData");

    if (duplicateData) {
      try {
        const workshopData = JSON.parse(duplicateData);

        // Pre-fill the form with the workshop data
        form.setValue("name", `${workshopData.name} (Copy)`);
        form.setValue("description", workshopData.description);
        form.setValue("price", workshopData.price);
        form.setValue("location", workshopData.location);
        form.setValue("capacity", workshopData.capacity);
        form.setValue("type", workshopData.type);

        // Set prerequisites
        if (
          workshopData.prerequisites &&
          workshopData.prerequisites.length > 0
        ) {
          setSelectedPrerequisites(workshopData.prerequisites);
          form.setValue("prerequisites", workshopData.prerequisites);
        }

        // Replace the equipment setting logic with this properly type-cast deduplicated version
        // Set equipments with deduplication and proper type casting
        if (workshopData.equipments && workshopData.equipments.length > 0) {
          // Ensure we deduplicate the equipment IDs and convert to numbers with proper type casting
          const uniqueEquipments: number[] = [
            ...new Set((workshopData.equipments as number[]).map(Number)),
          ];
          setSelectedEquipments(uniqueEquipments);
          form.setValue("equipments", uniqueEquipments);
        }

        // Set continuation flag
        setIsWorkshopContinuation(!!workshopData.isContinuation);

        // Clear the localStorage to prevent pre-filling again on refresh
        localStorage.removeItem("duplicateWorkshopData");
      } catch (error) {
        console.error("Error parsing duplicate workshop data:", error);
      }
    }
  }, [
    form,
    setSelectedPrerequisites,
    setSelectedEquipments,
    setIsWorkshopContinuation,
  ]); // Include dependencies

  // Add this useEffect to update the selected slots when occurrences change
  React.useEffect(() => {
    // Only process valid occurrences
    const validOccurrences = occurrences.filter(
      (occ) => !isNaN(occ.startDate.getTime()) && !isNaN(occ.endDate.getTime())
    );

    if (validOccurrences.length > 0 && selectedEquipments.length > 0) {
      // Create a new map to store the selected slots
      const newSlotsMap: Record<number, number[]> = { ...selectedSlotsMap };

      // For each equipment, add the slots from the occurrences
      selectedEquipments.forEach((equipmentId) => {
        // Get existing selected slots for this equipment
        const existingSlots = selectedSlotsMap[equipmentId] || [];

        // For workshop dates, we'll use dummy slot IDs (negative numbers)
        // These will be replaced with real slot IDs when saved to the database
        const slotStrings = getSlotStringsForOccurrences(
          equipmentId,
          validOccurrences
        );

        // Use -1, -2, etc. as temporary IDs for slots that don't exist yet
        const newSlotIds = Array.from(
          { length: slotStrings.length },
          (_, i) => -(i + 1)
        );

        // Combine existing selected slots with new workshop slots
        newSlotsMap[equipmentId] = [...existingSlots, ...newSlotIds];
      });

      // Update the selected slots map
      setSelectedSlotsMap(newSlotsMap);
    }
  }, [occurrences, selectedEquipments]); // Run when occurrences or selected equipments change

  const isAdmin = roleUser?.roleName.toLowerCase() === "admin";

  return (
    <SidebarProvider>
      <div className="flex h-screen">
        {isAdmin ? <AdminAppSidebar /> : <AppSidebar />}
        <main className="flex-grow overflow-auto">
          <div className="max-w-7xl mx-auto p-8 w-full">
            {/* Back Button */}
            <div className="mb-6">
              <Button
                variant="outline"
                onClick={() => navigate("/dashboard/admin")}
                className="flex items-center gap-2 text-gray-600 hover:text-gray-800"
              >
                <ArrowLeft className="h-4 w-4" />
                Back to Admin Dashboard
              </Button>
            </div>
            <h1 className="text-2xl font-bold mb-8 text-center">
              Add Workshop
            </h1>

            {actionData?.errors &&
              Object.keys(actionData.errors).length > 0 && (
                <div className="mb-8 text-sm text-red-500 bg-red-100 border-red-400 rounded p-2">
                  There are some errors in your form. Please review the
                  highlighted fields below.
                </div>
              )}

            <Form {...form}>
              <form method="post" onSubmit={handleFormSubmit}>
                {/* Workshop Fields */}
                <div className="grid grid-cols-1 md:grid-cols-2 gap-6 mb-6">
                  <GenericFormField
                    control={form.control}
                    name="name"
                    label="Name"
                    placeholder="Workshop Name"
                    required
                    error={actionData?.errors?.name}
                  />
                  {/* <GenericFormField
                  control={form.control}
                  name="description"
                  label="Description"
                  placeholder="Workshop Description"
                  required
                  error={actionData?.errors?.description}
                  component={Textarea} // use Textarea instead of Input
                  className="w-full" // override default if needed
                  rows={5}
                /> */}
                  <GenericFormField
                    control={form.control}
                    name="price"
                    label="Price"
                    placeholder="Price"
                    required
                    error={actionData?.errors?.price}
                    type="number"
                  />
                  <GenericFormField
                    control={form.control}
                    name="location"
                    label="Location"
                    placeholder="Workshop Location"
                    required
                    error={actionData?.errors?.location}
                  />
                  <GenericFormField
                    control={form.control}
                    name="capacity"
                    label="Capacity"
                    placeholder="Capacity"
                    required
                    error={actionData?.errors?.capacity}
                    type="number"
                  />
                </div>

                <div className="mb-6">
                  <GenericFormField
                    control={form.control}
                    name="description"
                    label="Description"
                    placeholder="Workshop Description"
                    required
                    error={actionData?.errors?.description}
                    component={Textarea}
                    className="w-full"
                    rows={5}
                  />
                </div>

                {/* New "Is Workshop Continuation" Checkbox */}
                <div className="mt-6 mb-4 p-4 border border-gray-200 rounded-lg bg-gray-50 shadow-sm">
                  <label className="flex items-center space-x-3 cursor-pointer">
                    <div className="relative">
                      <input
                        type="checkbox"
                        checked={isWorkshopContinuation}
                        onChange={(e) =>
                          setIsWorkshopContinuation(e.target.checked)
                        }
                        className="sr-only peer"
                      />
                      <div className="w-6 h-6 bg-white border border-gray-300 rounded-md peer-checked:bg-yellow-500 peer-checked:border-yellow-500 transition-all duration-200"></div>
                      <CheckIcon className="absolute h-4 w-4 text-white top-1 left-1 opacity-0 peer-checked:opacity-100 transition-opacity" />
                    </div>
                    <span className="font-small">Multi-day Workshop</span>
                  </label>
                  <p className="mt-2 pl-9 text-sm text-gray-500">
                    Check this if this workshop is a multi-day workshop
                  </p>
                </div>

                <FormField
                  control={form.control}
                  name="occurrences"
                  render={() => (
                    <FormItem className="mt-6">
                      <div className="flex items-center mb-2">
                        <FormLabel
                          htmlFor="occurrences"
                          className="text-lg font-medium mb-0"
                        >
                          Workshop Dates <span className="text-red-500">*</span>
                        </FormLabel>
                        {occurrences.length > 0 && (
                          <Badge
                            variant="outline"
                            className="ml-2 bg-yellow-100 border-yellow-200"
                          >
                            {occurrences.length} date
                            {occurrences.length !== 1 ? "s" : ""} added
                          </Badge>
                        )}
                      </div>
                      <FormControl>
                        <div className="flex flex-col items-start space-y-6 w-full">
                          {/* Radio Buttons for selecting date input type - enhanced version */}
                          <div className="w-full p-4 border border-gray-200 rounded-lg bg-gray-50 shadow-sm">
                            <DateTypeRadioGroup
                              options={[
                                {
                                  value: "custom",
                                  label: "Manage dates",
                                  icon: CalendarIcon,
                                },
                                {
                                  value: "weekly",
                                  label: "Append weekly dates",
                                  icon: CalendarDaysIcon,
                                },
                                {
                                  value: "monthly",
                                  label: "Append monthly dates",
                                  icon: CalendarRangeIcon,
                                },
                              ]}
                              selectedValue={dateSelectionType}
                              onChange={(val) =>
                                setDateSelectionType(
                                  val as "custom" | "weekly" | "monthly"
                                )
                              }
                              name="dateType"
                              className="grid grid-cols-1 md:grid-cols-3 gap-3"
                              itemClassName="flex-1"
                            />
                          </div>

                          {/* Custom Dates Input - keep the implementation but wrapped in a better card */}
                          {dateSelectionType === "custom" && (
                            <div className="flex flex-col items-center w-full p-4 border border-gray-200 rounded-lg bg-white shadow-sm">
                              {occurrences.length === 0 ? (
                                <div className="text-center py-6 text-gray-500">
                                  <p className="text-sm">
                                    No dates added yet. Click the button below
                                    to add workshop dates.
                                  </p>
                                </div>
                              ) : (
                                occurrences.map((occ, index) => {
                                  const isStartDatePast = isDateInPast(
                                    occ.startDate
                                  );
                                  const isEndDatePast = isDateInPast(
                                    occ.endDate
                                  );
                                  const hasWarning =
                                    isStartDatePast || isEndDatePast;

                                  return (
                                    <TooltipProvider key={index}>
                                      <Tooltip
                                        open={hasWarning ? undefined : false}
                                      >
                                        <TooltipTrigger asChild>
                                          <div
                                            className={cn(
                                              "w-full",
                                              hasWarning &&
                                                "border-l-4 border-amber-500 pl-2"
                                            )}
                                          >
                                            <OccurrenceRow
                                              key={index}
                                              index={index}
                                              occurrence={occ}
                                              updateOccurrence={
                                                updateOccurrence
                                              }
                                              formatLocalDatetime={
                                                formatLocalDatetime
                                              }
                                            />
                                          </div>
                                        </TooltipTrigger>
                                        {hasWarning && (
                                          <TooltipContent
                                            side="right"
                                            className="bg-amber-100 text-amber-800 border border-amber-300"
                                          >
                                            <p className="text-sm font-medium">
                                              {isStartDatePast && isEndDatePast
                                                ? "Both start and end dates are in the past"
                                                : isStartDatePast
                                                ? "Start date is in the past"
                                                : "End date is in the past"}
                                            </p>
                                          </TooltipContent>
                                        )}
                                      </Tooltip>
                                    </TooltipProvider>
                                  );
                                })
                              )}
                              <Button
                                type="button"
                                onClick={addOccurrence}
                                className="mt-1 bg-yellow-500 hover:bg-yellow-600 text-white px-6 py-2 rounded-md shadow transition text-sm flex items-center"
                              >
                                <span className="mr-1">+</span> Add Date
                              </Button>
                            </div>
                          )}

                          {/* Keep the existing code for weekly and monthly options */}
                          {dateSelectionType === "weekly" && (
                            // Existing code for weekly
                            <div className="w-full p-4 border border-gray-200 rounded-lg bg-white shadow-sm">
                              <RepetitionScheduleInputs
                                scheduleType="weekly"
                                startDate={weeklyStartDate}
                                setStartDate={setWeeklyStartDate}
                                endDate={weeklyEndDate}
                                setEndDate={setWeeklyEndDate}
                                interval={weeklyInterval}
                                setInterval={setWeeklyInterval}
                                count={weeklyCount}
                                setCount={setWeeklyCount}
                                occurrences={occurrences}
                                setOccurrences={setOccurrences}
                                updateFormOccurrences={(updatedOccurrences) => {
                                  console.log(
                                    "Updating Form Occurrences:",
                                    updatedOccurrences
                                  );
                                  form.setValue(
                                    "occurrences",
                                    updatedOccurrences
                                  );
                                }}
                                parseDateTimeAsLocal={parseDateTimeAsLocal}
                                isDuplicateDate={isDuplicateDate}
                                onRevert={() => setDateSelectionType("weekly")}
                              />
                            </div>
                          )}

                          {/* Similar wrapping for monthly option */}
                          {dateSelectionType === "monthly" && (
                            <div className="w-full p-4 border border-gray-200 rounded-lg bg-white shadow-sm">
                              <RepetitionScheduleInputs
                                scheduleType="monthly"
                                startDate={monthlyStartDate}
                                setStartDate={setMonthlyStartDate}
                                endDate={monthlyEndDate}
                                setEndDate={setMonthlyEndDate}
                                interval={monthlyInterval}
                                setInterval={setMonthlyInterval}
                                count={monthlyCount}
                                setCount={setMonthlyCount}
                                occurrences={occurrences}
                                setOccurrences={setOccurrences}
                                updateFormOccurrences={(updatedOccurrences) => {
                                  console.log(
                                    "Updating Form Occurrences:",
                                    updatedOccurrences
                                  );
                                  form.setValue(
                                    "occurrences",
                                    updatedOccurrences
                                  );
                                }}
                                parseDateTimeAsLocal={parseDateTimeAsLocal}
                                isDuplicateDate={isDuplicateDate}
                                onRevert={() => setDateSelectionType("monthly")}
                              />
                            </div>
                          )}

                          {/* Improved display of occurrences */}
                          {occurrences.length > 0 && (
                            <div className="w-full">
                              <h3 className="font-medium mb-4 flex items-center">
                                <CalendarIcon className="w-5 h-5 mr-2 text-yellow-500" />
                                Your Workshop Dates
                              </h3>
                              <div className="border border-gray-200 rounded-lg overflow-hidden">
                                {occurrences.map((occ, index) => {
                                  const isStartDatePast = isDateInPast(
                                    occ.startDate
                                  );
                                  const isEndDatePast = isDateInPast(
                                    occ.endDate
                                  );
                                  const hasWarning =
                                    isStartDatePast || isEndDatePast;

                                  return (
                                    <div
                                      key={index}
                                      className={cn(
                                        "flex justify-between items-center p-3 bg-white border-b last:border-b-0 hover:bg-gray-50 transition-colors duration-150",
                                        hasWarning &&
                                          "border-l-4 border-amber-500"
                                      )}
                                    >
                                      <div className="flex-1">
                                        <div className="font-medium flex items-center">
                                          {formatDisplayDate(occ.startDate)}
                                          {isStartDatePast && (
                                            <Badge
                                              variant="outline"
                                              className="ml-2 bg-amber-100 text-amber-800 border-amber-300 text-xs"
                                            >
                                              Past Date
                                            </Badge>
                                          )}
                                        </div>
                                        <div className="text-sm text-gray-600 flex items-center">
                                          to {formatDisplayDate(occ.endDate)}
                                          {isEndDatePast &&
                                            !isStartDatePast && (
                                              <Badge
                                                variant="outline"
                                                className="ml-2 bg-amber-100 text-amber-800 border-amber-300 text-xs"
                                              >
                                                Past Date
                                              </Badge>
                                            )}
                                        </div>
                                      </div>
                                      <ConfirmButton
                                        confirmTitle="Delete Occurrence"
                                        confirmDescription="Are you sure you want to delete this occurrence?"
                                        onConfirm={() =>
                                          removeOccurrence(index)
                                        }
                                        buttonLabel="Remove"
                                        buttonClassName="text-sm bg-white text-red-500 hover:bg-red-50 hover:text-red-600 border border-red-300 py-1 px-3 rounded"
                                      />
                                    </div>
                                  );
                                })}
                              </div>
                            </div>
                          )}
                        </div>
                      </FormControl>
                      <FormMessage>
                        {actionData?.errors?.occurrences}
                      </FormMessage>
                    </FormItem>
                  )}
                />

                {/* Prerequisites */}
                {form.watch("type") !== "orientation" ? (
                  <MultiSelectField
                    control={form.control}
                    name="prerequisites"
                    label="Prerequisites"
                    options={availableWorkshops}
                    selectedItems={selectedPrerequisites}
                    onSelect={handlePrerequisiteSelect}
                    onRemove={removePrerequisite}
                    error={actionData?.errors?.prerequisites}
                    placeholder="Select prerequisites..."
                    helperText="Select workshops of type Orientation that must be completed before enrolling."
                    filterFn={(item) =>
                      item.type.toLowerCase() === "orientation"
                    }
                  />
                ) : (
                  <div className="mt-4 mb-4 text-gray-500 text-center text-sm">
                    Orientation workshops does not have prerequisites.
                  </div>
                )}

                {/* Equipments */}
                <MultiSelectField
                  control={form.control}
                  name="equipments"
                  label="Equipment"
                  options={availableEquipments}
                  selectedItems={selectedEquipments}
                  onSelect={(equipmentId: number) => {
                    // Add equipment to selection if not already selected
                    if (!selectedEquipments.includes(equipmentId)) {
                      // Update the selected equipments state
                      const updatedEquipments = [
                        ...selectedEquipments,
                        equipmentId,
                      ];
                      setSelectedEquipments(updatedEquipments);

                      // Set the form value directly (not with a function)
                      form.setValue("equipments", updatedEquipments);

                      // Initialize the slots map for this equipment if needed
                      if (!selectedSlotsMap[equipmentId]) {
                        setSelectedSlotsMap({
                          ...selectedSlotsMap,
                          [equipmentId]: [],
                        });
                      }
                    }
                  }}
                  onRemove={(equipmentId: number) => {
                    // Remove equipment from selection
                    const updatedEquipments = selectedEquipments.filter(
                      (id) => id !== equipmentId
                    );

                    // Update state
                    setSelectedEquipments(updatedEquipments);

                    // Set form value directly
                    form.setValue("equipments", updatedEquipments);

                    // Remove slots for this equipment
                    const newMap = { ...selectedSlotsMap };
                    delete newMap[equipmentId];
                    setSelectedSlotsMap(newMap);
                  }}
                  error={actionData?.errors?.equipments}
                  placeholder="Select equipment..."
                  helperText="Select equipment that will be used in this workshop."
                />

                {/* Equipment Slot Pickers */}
                {/* Equipment Slot Pickers */}
                {selectedEquipments.length > 0 && (
                  <div className="mt-6">
                    <h3 className="font-semibold mb-2">
                      Equipment Availability Grids
                    </h3>

                    <div className="mb-4 text-sm text-center text-amber-600 bg-amber-100 p-3 rounded border border-amber-300">
                      <p>
                        Workshop dates are shown in green. Grid is read only.
                      </p>
                    </div>

                    <Tabs
                      defaultValue={[...selectedEquipments]
                        .sort((a, b) => a - b)[0]
                        .toString()}
                      className="w-full"
                    >
                      <TabsList className="mb-4">
                        {[...selectedEquipments]
                          .sort((a, b) => a - b)
                          .map((equipmentId) => {
                            const equipment = availableEquipments.find(
                              (eq) => eq.id === equipmentId
                            );
                            return (
                              <TabsTrigger
                                key={`eq-tab-${equipmentId}`}
                                value={equipmentId.toString()}
                                className="px-4 py-2"
                              >
                                {equipment?.name || `Equipment ${equipmentId}`}
                              </TabsTrigger>
                            );
                          })}
                      </TabsList>

                      {[...selectedEquipments]
                        .sort((a, b) => a - b)
                        .map((equipmentId) => {
                          const equipment = availableEquipments.find(
                            (eq) => eq.id === equipmentId
                          );

                          // Filter for valid dates only
                          const validOccurrences = occurrences.filter(
                            (occ) =>
                              !isNaN(occ.startDate.getTime()) &&
                              !isNaN(occ.endDate.getTime())
                          );

                          return (
                            <TabsContent
                              key={`eq-content-${equipmentId}`}
                              value={equipmentId.toString()}
                              className="mt-0 p-0"
                            >
                              <EquipmentBookingGrid
                                slotsByDay={equipment?.slotsByDay || {}}
                                onSelectSlots={(slots: string[]) => {
                                  // This will never be called since we're using readOnly mode
                                  console.log(
                                    "Equipment grid is read-only, selections ignored"
                                  );
                                }}
                                readOnly={true} // Use readOnly instead of disabled
                                disabled={false} // Keep disabled=false so the grid is not greyed out
                                visibleDays={equipmentVisibilityDays}
                                workshopSlots={getEquipmentSlotsForOccurrences(
                                  validOccurrences
                                )}
                                currentWorkshopOccurrences={validOccurrences}
                              />
                            </TabsContent>
                          );
                        })}
                    </Tabs>
                  </div>
                )}

                {/* Type */}
                <GenericFormField
                  control={form.control}
                  name="type"
                  label="Workshop Type"
                  required
                  error={actionData?.errors?.type}
                  component="select" // Render a native select element
                  className="w-full border rounded-md p-2"
                >
                  <option value="workshop">Workshop</option>
                  <option value="orientation">Orientation</option>
                </GenericFormField>

                {/* Hidden input for occurrences */}
                <input
                  type="hidden"
                  name="occurrences"
                  value={JSON.stringify(
                    occurrences
                      .filter(
                        (occ) =>
                          !isNaN(occ.startDate.getTime()) &&
                          !isNaN(occ.endDate.getTime())
                      )
                      .map((occ) => ({
                        startDate: occ.startDate.toISOString(),
                        endDate: occ.endDate.toISOString(),
                      }))
                  )}
                />

                {/* Hidden input for prerequisites */}
                <input
                  type="hidden"
                  name="prerequisites"
                  value={JSON.stringify(selectedPrerequisites || [])}
                />
                <input
                  type="hidden"
                  name="equipments"
                  value={JSON.stringify(selectedEquipments)}
                />
                {/* Hidden input for selected slots */}
                <input
                  type="hidden"
                  name="selectedSlots"
                  value={JSON.stringify(selectedSlotsMap)}
                />

                <input
                  type="hidden"
                  name="isWorkshopContinuation"
                  value={isWorkshopContinuation ? "true" : "false"}
                />

                <AlertDialog
                  open={showOverlapConfirm}
                  onOpenChange={setShowOverlapConfirm}
                >
                  <AlertDialogContent>
                    <AlertDialogHeader>
                      <AlertDialogTitle className="text-red-600">
                        Equipment Booking Conflicts Detected
                      </AlertDialogTitle>
                      <AlertDialogDescription className="space-y-4">
                        <p>
                          Your workshop dates conflict with existing bookings
                          for the following equipment:
                        </p>
                        <div className="mt-2 space-y-2">
                          {equipmentOverlaps.map((overlap, index) => (
                            <div
                              key={index}
                              className="border-l-4 border-red-500 pl-3 py-2 bg-red-50"
                            >
                              <p className="font-medium">{overlap.name}</p>
                              <div className="text-sm mt-1 space-y-1">
                                {/* COPY PASTE: Replace the existing list with this updated version */}
                                {overlap.overlappingTimes
                                  .slice(0, 3)
                                  .map((conflict, idx) => (
                                    <div key={idx} className="flex flex-col">
                                      <span className="font-medium">
                                        {conflict.time}
                                      </span>
                                      <span className="text-gray-600 ml-2">
                                        {conflict.conflictType === "user"
                                          ? `Conflicted by user: ${conflict.conflictName}`
                                          : conflict.conflictType === "workshop"
                                          ? `Conflicted by workshop: ${conflict.conflictName}`
                                          : `Conflicted by ${conflict.conflictType}: ${conflict.conflictName}`}
                                      </span>
                                    </div>
                                  ))}
                                {overlap.overlappingTimes.length > 3 && (
                                  <div className="text-gray-600">
                                    ...and {overlap.overlappingTimes.length - 3}{" "}
                                    more conflicts
                                  </div>
                                )}
                              </div>
                            </div>
                          ))}
                        </div>
                        <p className="text-sm mt-4 font-medium">
                          Workshop cannot be scheduled at times when equipment
                          is already booked. Please adjust your workshop dates
                          or select different equipment.
                        </p>
                      </AlertDialogDescription>
                    </AlertDialogHeader>
                    <AlertDialogFooter>
                      <AlertDialogCancel>Go Back & Edit</AlertDialogCancel>
                    </AlertDialogFooter>
                  </AlertDialogContent>
                </AlertDialog>

                {/* Submit Button */}
                <AlertDialog
                  open={isConfirmDialogOpen}
                  onOpenChange={setIsConfirmDialogOpen}
                ></AlertDialog>
                {/* Submit Button */}
                <AlertDialog
                  open={isConfirmDialogOpen}
                  onOpenChange={setIsConfirmDialogOpen}
                >
                  <AlertDialogContent>
                    <AlertDialogHeader>
                      <AlertDialogTitle>
                        Warning: Past Workshop Dates
                      </AlertDialogTitle>
                      <AlertDialogDescription>
                        Some of your workshop dates are in the past. Are you
                        sure you want to create a workshop with past dates?
                      </AlertDialogDescription>
                    </AlertDialogHeader>
                    <AlertDialogFooter>
                      <AlertDialogCancel>Cancel</AlertDialogCancel>
                      <AlertDialogAction
                        onClick={() => {
                          // Close the dialog
                          setIsConfirmDialogOpen(false);
                          // Set the form as submitting
                          setFormSubmitting(true);
                          // Use the native form submission to trigger the action function's redirect
                          const form = document.querySelector(
                            "form"
                          ) as HTMLFormElement;
                          if (form) form.submit();
                        }}
                      >
                        Proceed Anyway
                      </AlertDialogAction>
                    </AlertDialogFooter>
                  </AlertDialogContent>

                  <div className="flex justify-center mt-6">
                    <Button
                      type="submit"
                      className="bg-yellow-500 text-white px-8 py-3 rounded-md shadow hover:bg-yellow-600 transition min-w-[200px]"
                      onClick={() => {
                        console.log("Final Form Data:", form.getValues());
                      }}
                      disabled={formSubmitting}
                    >
                      Add Workshop
                    </Button>
                  </div>
                </AlertDialog>
              </form>
            </Form>
          </div>
        </main>
      </div>
    </SidebarProvider>
  );
}<|MERGE_RESOLUTION|>--- conflicted
+++ resolved
@@ -124,10 +124,7 @@
     const timestamp = Date.parse(value);
 
     if (isNaN(timestamp)) {
-<<<<<<< HEAD
-=======
       console.error("Failed to parse date:", value);
->>>>>>> 5070b134
       return new Date("");
     }
 
@@ -135,19 +132,13 @@
 
     // Ensure the date is valid
     if (isNaN(date.getTime())) {
-<<<<<<< HEAD
-=======
       console.error("Invalid date after parsing:", value);
->>>>>>> 5070b134
       return new Date("");
     }
 
     return date;
   } catch (error) {
-<<<<<<< HEAD
-=======
     console.error("Error parsing date:", error);
->>>>>>> 5070b134
     return new Date("");
   }
 }
