import React, { useState } from "react";
<<<<<<< HEAD
import {
  redirect,
  useActionData,
  useLoaderData,
  useNavigate,
} from "react-router";
import { Button } from "@/components/ui/button";
=======
>>>>>>> 0a1e9e42
import {
  redirect,
  useActionData,
  useLoaderData,
  useNavigate,
} from "react-router";
import { Button } from "@/components/ui/button";
import { useForm } from "react-hook-form";
import { zodResolver } from "@hookform/resolvers/zod";
import { membershipPlanFormSchema } from "../../schemas/membershipPlanFormSchema";
import type { MembershipPlanFormValues } from "../../schemas/membershipPlanFormSchema";
import { addMembershipPlan } from "~/models/membership.server";
import { getRoleUser } from "~/utils/session.server";
import { logger } from "~/logging/logger";
import { SidebarProvider, SidebarTrigger } from "@/components/ui/sidebar";
import AppSidebar from "~/components/ui/Dashboard/sidebar";
import AdminAppSidebar from "~/components/ui/Dashboard/adminsidebar";
import { ArrowLeft } from "lucide-react";
import MembershipPlanForm from "~/components/ui/Dashboard/MembershipPlanForm";

export async function loader({ request }: { request: Request }) {
  const roleUser = await getRoleUser(request);
  return { roleUser };
}

export async function action({ request }: { request: Request }) {
  const roleUser = await getRoleUser(request);
  if (!roleUser || roleUser.roleName.toLowerCase() !== "admin") {
    throw new Response("Not Authorized", { status: 419 });
  }

  const formData = await request.formData();
  const rawValues: Record<string, any> = Object.fromEntries(formData.entries());

  if (rawValues.price) {
    rawValues.price = parseInt(rawValues.price);
  }

  if (rawValues.price3Months) {
    rawValues.price3Months =
<<<<<<< HEAD
      rawValues.price3Months === ""
        ? null
        : parseInt(rawValues.price3Months);
=======
      rawValues.price3Months === "" ? null : parseInt(rawValues.price3Months);
>>>>>>> 0a1e9e42
  } else {
    rawValues.price3Months = null;
  }

  if (rawValues.price6Months) {
    rawValues.price6Months =
      rawValues.price6Months === "" ? null : parseInt(rawValues.price6Months);
  } else {
    rawValues.price6Months = null;
  }

  if (rawValues.priceYearly) {
    rawValues.priceYearly =
      rawValues.priceYearly === "" ? null : parseInt(rawValues.priceYearly);
  } else {
    rawValues.priceYearly = null;
  }

  rawValues.needAdminPermission = rawValues.needAdminPermission === "true";

  rawValues.features = formData.getAll("features") as string[];

  const parsed = membershipPlanFormSchema.safeParse(rawValues);

  if (!parsed.success) {
    const errors = parsed.error.flatten();
    return { errors: errors.fieldErrors };
  }

  try {
    await addMembershipPlan({
      title: parsed.data.title,
      description: parsed.data.description,
      price: parsed.data.price,
      price3Months: parsed.data.price3Months ?? null,
      price6Months: parsed.data.price6Months ?? null,
      priceYearly: parsed.data.priceYearly ?? null,
      features: parsed.data.features,
      needAdminPermission: rawValues.needAdminPermission,
    });
    logger.info(`Membership plan ${parsed.data.title} added successfully`, {
      url: request.url,
    });
  } catch (error) {
    logger.error(`Failed to add membership plan: ${error}`, {
      url: request.url,
    });
    return { errors: { database: ["Failed to add membership plan"] } };
  }

  return redirect("/dashboard/memberships");
}

export default function AddMembershipPlan() {
  const actionData = useActionData<{ errors?: Record<string, string[]> }>();
  const { roleUser } = useLoaderData<typeof loader>();
  const navigate = useNavigate();

  const isAdmin = roleUser?.roleName.toLowerCase() === "admin";

  const form = useForm<MembershipPlanFormValues>({
    resolver: zodResolver(membershipPlanFormSchema),
    defaultValues: {
      title: "",
      description: "",
      price: 0,
      features: [],
    },
  });

<<<<<<< HEAD
  const [features, setFeatures] = useState<string[]>([""]);
  const [showMultipleBilling, setShowMultipleBilling] = useState(false);

  const [needAdminPermission, setNeedAdminPermission] = useState(false);

  const addFeatureField = () => setFeatures([...features, ""]);
  const removeLastFeatureField = () => {
    if (features.length > 1) setFeatures(features.slice(0, -1));
  };
  const handleFeatureChange = (index: number, value: string) => {
    const updated = [...features];
    updated[index] = value;
    setFeatures(updated);
  };

=======
>>>>>>> 0a1e9e42
  const hasErrors =
    actionData?.errors && Object.keys(actionData.errors).length > 0;

  return (
    <SidebarProvider>
      <div className="absolute inset-0 flex">
        {isAdmin ? <AdminAppSidebar /> : <AppSidebar />}
        <main className="flex-grow overflow-auto">
          <div className="max-w-4xl mx-auto p-8 w-full">
            {/* Mobile Header with Sidebar Trigger */}
            <div className="flex items-center gap-4 mb-6 md:hidden">
              <SidebarTrigger />
              <h1 className="text-xl font-bold">Add Membership</h1>
            </div>

            <div className="mb-6">
              <Button
                variant="outline"
                onClick={() => navigate("/dashboard/memberships")}
                className="flex items-center gap-2 text-gray-600 hover:text-gray-800"
              >
                <ArrowLeft className="h-4 w-4" />
                Back to Memberships
              </Button>
            </div>
            <h1 className="text-2xl font-bold mb-8 text-center">
              Add Membership Plan
            </h1>

            {hasErrors && (
              <div className="mb-8 text-sm text-red-500 bg-red-100 border-red-400 rounded p-2">
                There are some errors in your form. Please review the
                highlighted fields below.
              </div>
            )}

<<<<<<< HEAD
            <Form {...form}>
              <form method="post">
                <FormField
                  control={form.control}
                  name="title"
                  render={({ field }) => (
                    <FormItem>
                      <FormLabel>
                        Title <span className="text-red-500">*</span>
                      </FormLabel>
                      <FormControl>
                        <Input
                          placeholder="Membership Title"
                          {...field}
                          className="w-full lg:w-[500px]"
                        />
                      </FormControl>
                      <FormMessage>{actionData?.errors?.title}</FormMessage>
                    </FormItem>
                  )}
                />

                <FormField
                  control={form.control}
                  name="description"
                  render={({ field }) => (
                    <FormItem>
                      <FormLabel>
                        Description <span className="text-red-500">*</span>
                      </FormLabel>
                      <FormControl>
                        <Textarea
                          placeholder="Membership Description"
                          {...field}
                          className="w-full"
                          rows={5}
                        />
                      </FormControl>
                      <FormMessage>
                        {actionData?.errors?.description}
                      </FormMessage>
                    </FormItem>
                  )}
                />

                {/* Monthly Price */}
                <FormField
                  control={form.control}
                  name="price"
                  render={({ field }) => (
                    <FormItem>
                      <FormLabel>
                        Monthly Price <span className="text-red-500">*</span>
                      </FormLabel>
                      <FormControl>
                        <Input
                          type="number"
                          placeholder="0"
                          {...field}
                          onChange={(e) =>
                            field.onChange(parseFloat(e.target.value))
                          }
                        />
                      </FormControl>
                      <FormMessage />
                    </FormItem>
                  )}
                />

                {/* Multiple Billing Options Toggle */}
                <div className="space-y-4 mt-4 mb-4 p-4 bg-gray-50 rounded-lg border border-gray-200">
                  <div className="flex items-center justify-between">
                    <div className="flex-1">
                      <h3 className="text-sm font-medium text-gray-900">
                        Add Multiple Billing Options
                      </h3>
                    </div>
                    <button
                      type="button"
                      onClick={() =>
                        setShowMultipleBilling(!showMultipleBilling)
                      }
                      className={`relative inline-flex h-6 w-11 items-center rounded-full transition-colors focus:outline-none focus:ring-2 focus:ring-indigo-500 focus:ring-offset-2 ${
                        showMultipleBilling ? "bg-indigo-600" : "bg-gray-300"
                      }`}
                    >
                      <span
                        className={`inline-block h-4 w-4 transform rounded-full bg-white transition-transform ${
                          showMultipleBilling
                            ? "translate-x-6"
                            : "translate-x-1"
                        }`}
                      />
                    </button>
                  </div>

                  {/* Expanded Pricing Options */}
                  {showMultipleBilling && (
                    <div className="space-y-4 pt-4 border-t border-gray-300">
                      <FormField
                        control={form.control}
                        name="price3Months"
                        render={({ field }) => (
                          <FormItem>
                            <FormLabel className="flex items-center gap-2">
                              <span className="text-indigo-600">
                                <svg
                                  xmlns="http://www.w3.org/2000/svg"
                                  className="h-4 w-4"
                                  viewBox="0 0 20 20"
                                  fill="currentColor"
                                >
                                  <path d="M2.5 5A1.5 1.5 0 014 3.5h12A1.5 1.5 0 0117.5 5v2A1.5 1.5 0 0116 8.5H4A1.5 1.5 0 012.5 7V5z" />
                                  <path d="M4 10a1 1 0 00-1 1v4A2 2 0 005 17h10a2 2 0 002-2v-4a1 1 0 00-1-1H4z" />
                                </svg>
                              </span>
                              Quarterly Plan Price
                            </FormLabel>
                            <FormControl>
                              <div className="relative">
                                <span className="absolute left-3 top-1/2 -translate-y-1/2 text-gray-500">
                                  CA$
                                </span>
                                <Input
                                  type="number"
                                  placeholder="Enter your quarterly price"
                                  className="pl-12"
                                  {...field}
                                  value={field.value ?? ""}
                                  onChange={(e) =>
                                    field.onChange(
                                      e.target.value === ""
                                        ? null
                                        : parseFloat(e.target.value)
                                    )
                                  }
                                />
                              </div>
                            </FormControl>
                            <p className="text-xs text-gray-500">
                              Leave empty if you don't want to offer quarterly
                              billing
                            </p>
                            <FormMessage />
                          </FormItem>
                        )}
                      />

                      {/* 6 Months Price */}
                      <FormField
                        control={form.control}
                        name="price6Months"
                        render={({ field }) => (
                          <FormItem>
                            <FormLabel className="flex items-center gap-2">
                              <span className="text-indigo-600">
                                <svg
                                  xmlns="http://www.w3.org/2000/svg"
                                  className="h-4 w-4"
                                  viewBox="0 0 20 20"
                                  fill="currentColor"
                                >
                                  <path
                                    fillRule="evenodd"
                                    d="M6 2a1 1 0 00-1 1v1H4a2 2 0 00-2 2v10a2 2 0 002 2h12a2 2 0 002-2V6a2 2 0 00-2-2h-1V3a1 1 0 10-2 0v1H7V3a1 1 0 00-1-1zm0 5a1 1 0 000 2h8a1 1 0 100-2H6z"
                                    clipRule="evenodd"
                                  />
                                </svg>
                              </span>
                              6-Month Plan Price
                            </FormLabel>
                            <FormControl>
                              <div className="relative">
                                <span className="absolute left-3 top-1/2 -translate-y-1/2 text-gray-500">
                                  CA$
                                </span>
                                <Input
                                  type="number"
                                  placeholder="Enter your 6-month price"
                                  className="pl-12"
                                  {...field}
                                  value={field.value ?? ""}
                                  onChange={(e) =>
                                    field.onChange(
                                      e.target.value === ""
                                        ? null
                                        : parseFloat(e.target.value)
                                    )
                                  }
                                />
                              </div>
                            </FormControl>
                            <p className="text-xs text-gray-500">
                              Leave empty if you don't want to offer 6-month
                              billing
                            </p>
                            <FormMessage />
                          </FormItem>
                        )}
                      />

                      {/* Yearly Price */}
                      <FormField
                        control={form.control}
                        name="priceYearly"
                        render={({ field }) => (
                          <FormItem>
                            <FormLabel className="flex items-center gap-2">
                              <span className="text-indigo-600">
                                <svg
                                  xmlns="http://www.w3.org/2000/svg"
                                  className="h-4 w-4"
                                  viewBox="0 0 20 20"
                                  fill="currentColor"
                                >
                                  <path d="M9 2a1 1 0 000 2h2a1 1 0 100-2H9z" />
                                  <path
                                    fillRule="evenodd"
                                    d="M4 5a2 2 0 012-2 3 3 0 003 3h2a3 3 0 003-3 2 2 0 012 2v11a2 2 0 01-2 2H6a2 2 0 01-2-2V5zm3 4a1 1 0 000 2h.01a1 1 0 100-2H7zm3 0a1 1 0 000 2h3a1 1 0 100-2h-3zm-3 4a1 1 0 100 2h.01a1 1 0 100-2H7zm3 0a1 1 0 100 2h3a1 1 0 100-2h-3z"
                                    clipRule="evenodd"
                                  />
                                </svg>
                              </span>
                              Yearly Plan Price
                            </FormLabel>
                            <FormControl>
                              <div className="relative">
                                <span className="absolute left-3 top-1/2 -translate-y-1/2 text-gray-500">
                                  CA$
                                </span>
                                <Input
                                  type="number"
                                  placeholder="Enter your yearly price"
                                  className="pl-12"
                                  {...field}
                                  value={field.value ?? ""}
                                  onChange={(e) =>
                                    field.onChange(
                                      e.target.value === ""
                                        ? null
                                        : parseFloat(e.target.value)
                                    )
                                  }
                                />
                              </div>
                            </FormControl>
                            <p className="text-xs text-gray-500">
                              Leave empty if you don't want to offer yearly
                              billing
                            </p>
                            <FormMessage />
                          </FormItem>
                        )}
                      />
                    </div>
                  )}
                </div>

                {/* Admin Permission Required Toggle */}
                <div className="p-4 mt-4 mb-4 bg-gradient-to-br from-gray-50 to-slate-50 rounded-lg border border-gray-200">
                  <div className="flex items-center justify-between">
                    <div className="flex-1 mr-4">
                      <h3 className="text-sm font-medium text-gray-900">
                        Require Admin Permission
                      </h3>
                      <p className="text-xs text-gray-500 mt-1">
                        Enable this for memberships that require special
                        approval. Users must have an active membership,
                        completed orientation, and admin-granted permission to
                        subscribe.
                      </p>
                    </div>
                    <button
                      type="button"
                      onClick={() =>
                        setNeedAdminPermission(!needAdminPermission)
                      }
                      className={`relative inline-flex h-6 w-11 items-center rounded-full transition-colors focus:outline-none focus:ring-2 focus:ring-indigo-500 focus:ring-offset-2 ${
                        needAdminPermission ? "bg-indigo-600" : "bg-gray-300"
                      }`}
                    >
                      <span
                        className={`inline-block h-4 w-4 transform rounded-full bg-white transition-transform ${
                          needAdminPermission
                            ? "translate-x-6"
                            : "translate-x-1"
                        }`}
                      />
                    </button>
                  </div>
                </div>

                {features.map((feature, index) => (
                  <FormField
                    control={form.control}
                    name="features"
                    key={index}
                    render={() => (
                      <FormItem>
                        <FormLabel>
                          Feature {index + 1}{" "}
                          <span className="text-red-500">*</span>
                        </FormLabel>
                        <FormControl>
                          <div className="mb-4">
                            <Textarea
                              name="features"
                              value={feature}
                              onChange={(e) =>
                                handleFeatureChange(index, e.target.value)
                              }
                              placeholder="Enter feature"
                              className="w-full"
                              rows={5}
                            />
                          </div>
                        </FormControl>
                        <FormMessage>
                          {actionData?.errors?.features}
                        </FormMessage>
                      </FormItem>
                    )}
                  />
                ))}

                <div className="flex items-center gap-2">
                  <Button
                    type="button"
                    onClick={addFeatureField}
                    className="mt-4 items-center bg-indigo-600 text-white px-4 py-2 rounded-full shadow hover:bg-indigo-700 transition"
                  >
                    +
                  </Button>
                  <Button
                    type="button"
                    onClick={removeLastFeatureField}
                    className="mt-4 items-center bg-indigo-600 text-white px-4 py-2 rounded-full shadow hover:bg-indigo-700 transition"
                    disabled={features.length <= 1}
                  >
                    -
                  </Button>
                </div>

                <input
                  type="hidden"
                  name="needAdminPermission"
                  value={needAdminPermission ? "true" : "false"}
                />

                <Button
                  type="submit"
                  className="mt-4 w-full bg-indigo-600 text-white px-4 py-2 rounded-md shadow hover:bg-indigo-700 transition"
                >
                  Submit
                </Button>
              </form>
            </Form>
=======
            <MembershipPlanForm
              mode="create"
              form={form}
              defaultValues={{
                title: "",
                description: "",
                price: 0,
                price3Months: null,
                price6Months: null,
                priceYearly: null,
                features: [],
                needAdminPermission: false,
              }}
              submitLabel="Submit"
              initialShowMultipleBilling={false}
            />
>>>>>>> 0a1e9e42
          </div>
        </main>
      </div>
    </SidebarProvider>
  );
}<|MERGE_RESOLUTION|>--- conflicted
+++ resolved
@@ -1,14 +1,4 @@
 import React, { useState } from "react";
-<<<<<<< HEAD
-import {
-  redirect,
-  useActionData,
-  useLoaderData,
-  useNavigate,
-} from "react-router";
-import { Button } from "@/components/ui/button";
-=======
->>>>>>> 0a1e9e42
 import {
   redirect,
   useActionData,
@@ -49,13 +39,7 @@
 
   if (rawValues.price3Months) {
     rawValues.price3Months =
-<<<<<<< HEAD
-      rawValues.price3Months === ""
-        ? null
-        : parseInt(rawValues.price3Months);
-=======
       rawValues.price3Months === "" ? null : parseInt(rawValues.price3Months);
->>>>>>> 0a1e9e42
   } else {
     rawValues.price3Months = null;
   }
@@ -126,24 +110,6 @@
     },
   });
 
-<<<<<<< HEAD
-  const [features, setFeatures] = useState<string[]>([""]);
-  const [showMultipleBilling, setShowMultipleBilling] = useState(false);
-
-  const [needAdminPermission, setNeedAdminPermission] = useState(false);
-
-  const addFeatureField = () => setFeatures([...features, ""]);
-  const removeLastFeatureField = () => {
-    if (features.length > 1) setFeatures(features.slice(0, -1));
-  };
-  const handleFeatureChange = (index: number, value: string) => {
-    const updated = [...features];
-    updated[index] = value;
-    setFeatures(updated);
-  };
-
-=======
->>>>>>> 0a1e9e42
   const hasErrors =
     actionData?.errors && Object.keys(actionData.errors).length > 0;
 
@@ -180,365 +146,6 @@
               </div>
             )}
 
-<<<<<<< HEAD
-            <Form {...form}>
-              <form method="post">
-                <FormField
-                  control={form.control}
-                  name="title"
-                  render={({ field }) => (
-                    <FormItem>
-                      <FormLabel>
-                        Title <span className="text-red-500">*</span>
-                      </FormLabel>
-                      <FormControl>
-                        <Input
-                          placeholder="Membership Title"
-                          {...field}
-                          className="w-full lg:w-[500px]"
-                        />
-                      </FormControl>
-                      <FormMessage>{actionData?.errors?.title}</FormMessage>
-                    </FormItem>
-                  )}
-                />
-
-                <FormField
-                  control={form.control}
-                  name="description"
-                  render={({ field }) => (
-                    <FormItem>
-                      <FormLabel>
-                        Description <span className="text-red-500">*</span>
-                      </FormLabel>
-                      <FormControl>
-                        <Textarea
-                          placeholder="Membership Description"
-                          {...field}
-                          className="w-full"
-                          rows={5}
-                        />
-                      </FormControl>
-                      <FormMessage>
-                        {actionData?.errors?.description}
-                      </FormMessage>
-                    </FormItem>
-                  )}
-                />
-
-                {/* Monthly Price */}
-                <FormField
-                  control={form.control}
-                  name="price"
-                  render={({ field }) => (
-                    <FormItem>
-                      <FormLabel>
-                        Monthly Price <span className="text-red-500">*</span>
-                      </FormLabel>
-                      <FormControl>
-                        <Input
-                          type="number"
-                          placeholder="0"
-                          {...field}
-                          onChange={(e) =>
-                            field.onChange(parseFloat(e.target.value))
-                          }
-                        />
-                      </FormControl>
-                      <FormMessage />
-                    </FormItem>
-                  )}
-                />
-
-                {/* Multiple Billing Options Toggle */}
-                <div className="space-y-4 mt-4 mb-4 p-4 bg-gray-50 rounded-lg border border-gray-200">
-                  <div className="flex items-center justify-between">
-                    <div className="flex-1">
-                      <h3 className="text-sm font-medium text-gray-900">
-                        Add Multiple Billing Options
-                      </h3>
-                    </div>
-                    <button
-                      type="button"
-                      onClick={() =>
-                        setShowMultipleBilling(!showMultipleBilling)
-                      }
-                      className={`relative inline-flex h-6 w-11 items-center rounded-full transition-colors focus:outline-none focus:ring-2 focus:ring-indigo-500 focus:ring-offset-2 ${
-                        showMultipleBilling ? "bg-indigo-600" : "bg-gray-300"
-                      }`}
-                    >
-                      <span
-                        className={`inline-block h-4 w-4 transform rounded-full bg-white transition-transform ${
-                          showMultipleBilling
-                            ? "translate-x-6"
-                            : "translate-x-1"
-                        }`}
-                      />
-                    </button>
-                  </div>
-
-                  {/* Expanded Pricing Options */}
-                  {showMultipleBilling && (
-                    <div className="space-y-4 pt-4 border-t border-gray-300">
-                      <FormField
-                        control={form.control}
-                        name="price3Months"
-                        render={({ field }) => (
-                          <FormItem>
-                            <FormLabel className="flex items-center gap-2">
-                              <span className="text-indigo-600">
-                                <svg
-                                  xmlns="http://www.w3.org/2000/svg"
-                                  className="h-4 w-4"
-                                  viewBox="0 0 20 20"
-                                  fill="currentColor"
-                                >
-                                  <path d="M2.5 5A1.5 1.5 0 014 3.5h12A1.5 1.5 0 0117.5 5v2A1.5 1.5 0 0116 8.5H4A1.5 1.5 0 012.5 7V5z" />
-                                  <path d="M4 10a1 1 0 00-1 1v4A2 2 0 005 17h10a2 2 0 002-2v-4a1 1 0 00-1-1H4z" />
-                                </svg>
-                              </span>
-                              Quarterly Plan Price
-                            </FormLabel>
-                            <FormControl>
-                              <div className="relative">
-                                <span className="absolute left-3 top-1/2 -translate-y-1/2 text-gray-500">
-                                  CA$
-                                </span>
-                                <Input
-                                  type="number"
-                                  placeholder="Enter your quarterly price"
-                                  className="pl-12"
-                                  {...field}
-                                  value={field.value ?? ""}
-                                  onChange={(e) =>
-                                    field.onChange(
-                                      e.target.value === ""
-                                        ? null
-                                        : parseFloat(e.target.value)
-                                    )
-                                  }
-                                />
-                              </div>
-                            </FormControl>
-                            <p className="text-xs text-gray-500">
-                              Leave empty if you don't want to offer quarterly
-                              billing
-                            </p>
-                            <FormMessage />
-                          </FormItem>
-                        )}
-                      />
-
-                      {/* 6 Months Price */}
-                      <FormField
-                        control={form.control}
-                        name="price6Months"
-                        render={({ field }) => (
-                          <FormItem>
-                            <FormLabel className="flex items-center gap-2">
-                              <span className="text-indigo-600">
-                                <svg
-                                  xmlns="http://www.w3.org/2000/svg"
-                                  className="h-4 w-4"
-                                  viewBox="0 0 20 20"
-                                  fill="currentColor"
-                                >
-                                  <path
-                                    fillRule="evenodd"
-                                    d="M6 2a1 1 0 00-1 1v1H4a2 2 0 00-2 2v10a2 2 0 002 2h12a2 2 0 002-2V6a2 2 0 00-2-2h-1V3a1 1 0 10-2 0v1H7V3a1 1 0 00-1-1zm0 5a1 1 0 000 2h8a1 1 0 100-2H6z"
-                                    clipRule="evenodd"
-                                  />
-                                </svg>
-                              </span>
-                              6-Month Plan Price
-                            </FormLabel>
-                            <FormControl>
-                              <div className="relative">
-                                <span className="absolute left-3 top-1/2 -translate-y-1/2 text-gray-500">
-                                  CA$
-                                </span>
-                                <Input
-                                  type="number"
-                                  placeholder="Enter your 6-month price"
-                                  className="pl-12"
-                                  {...field}
-                                  value={field.value ?? ""}
-                                  onChange={(e) =>
-                                    field.onChange(
-                                      e.target.value === ""
-                                        ? null
-                                        : parseFloat(e.target.value)
-                                    )
-                                  }
-                                />
-                              </div>
-                            </FormControl>
-                            <p className="text-xs text-gray-500">
-                              Leave empty if you don't want to offer 6-month
-                              billing
-                            </p>
-                            <FormMessage />
-                          </FormItem>
-                        )}
-                      />
-
-                      {/* Yearly Price */}
-                      <FormField
-                        control={form.control}
-                        name="priceYearly"
-                        render={({ field }) => (
-                          <FormItem>
-                            <FormLabel className="flex items-center gap-2">
-                              <span className="text-indigo-600">
-                                <svg
-                                  xmlns="http://www.w3.org/2000/svg"
-                                  className="h-4 w-4"
-                                  viewBox="0 0 20 20"
-                                  fill="currentColor"
-                                >
-                                  <path d="M9 2a1 1 0 000 2h2a1 1 0 100-2H9z" />
-                                  <path
-                                    fillRule="evenodd"
-                                    d="M4 5a2 2 0 012-2 3 3 0 003 3h2a3 3 0 003-3 2 2 0 012 2v11a2 2 0 01-2 2H6a2 2 0 01-2-2V5zm3 4a1 1 0 000 2h.01a1 1 0 100-2H7zm3 0a1 1 0 000 2h3a1 1 0 100-2h-3zm-3 4a1 1 0 100 2h.01a1 1 0 100-2H7zm3 0a1 1 0 100 2h3a1 1 0 100-2h-3z"
-                                    clipRule="evenodd"
-                                  />
-                                </svg>
-                              </span>
-                              Yearly Plan Price
-                            </FormLabel>
-                            <FormControl>
-                              <div className="relative">
-                                <span className="absolute left-3 top-1/2 -translate-y-1/2 text-gray-500">
-                                  CA$
-                                </span>
-                                <Input
-                                  type="number"
-                                  placeholder="Enter your yearly price"
-                                  className="pl-12"
-                                  {...field}
-                                  value={field.value ?? ""}
-                                  onChange={(e) =>
-                                    field.onChange(
-                                      e.target.value === ""
-                                        ? null
-                                        : parseFloat(e.target.value)
-                                    )
-                                  }
-                                />
-                              </div>
-                            </FormControl>
-                            <p className="text-xs text-gray-500">
-                              Leave empty if you don't want to offer yearly
-                              billing
-                            </p>
-                            <FormMessage />
-                          </FormItem>
-                        )}
-                      />
-                    </div>
-                  )}
-                </div>
-
-                {/* Admin Permission Required Toggle */}
-                <div className="p-4 mt-4 mb-4 bg-gradient-to-br from-gray-50 to-slate-50 rounded-lg border border-gray-200">
-                  <div className="flex items-center justify-between">
-                    <div className="flex-1 mr-4">
-                      <h3 className="text-sm font-medium text-gray-900">
-                        Require Admin Permission
-                      </h3>
-                      <p className="text-xs text-gray-500 mt-1">
-                        Enable this for memberships that require special
-                        approval. Users must have an active membership,
-                        completed orientation, and admin-granted permission to
-                        subscribe.
-                      </p>
-                    </div>
-                    <button
-                      type="button"
-                      onClick={() =>
-                        setNeedAdminPermission(!needAdminPermission)
-                      }
-                      className={`relative inline-flex h-6 w-11 items-center rounded-full transition-colors focus:outline-none focus:ring-2 focus:ring-indigo-500 focus:ring-offset-2 ${
-                        needAdminPermission ? "bg-indigo-600" : "bg-gray-300"
-                      }`}
-                    >
-                      <span
-                        className={`inline-block h-4 w-4 transform rounded-full bg-white transition-transform ${
-                          needAdminPermission
-                            ? "translate-x-6"
-                            : "translate-x-1"
-                        }`}
-                      />
-                    </button>
-                  </div>
-                </div>
-
-                {features.map((feature, index) => (
-                  <FormField
-                    control={form.control}
-                    name="features"
-                    key={index}
-                    render={() => (
-                      <FormItem>
-                        <FormLabel>
-                          Feature {index + 1}{" "}
-                          <span className="text-red-500">*</span>
-                        </FormLabel>
-                        <FormControl>
-                          <div className="mb-4">
-                            <Textarea
-                              name="features"
-                              value={feature}
-                              onChange={(e) =>
-                                handleFeatureChange(index, e.target.value)
-                              }
-                              placeholder="Enter feature"
-                              className="w-full"
-                              rows={5}
-                            />
-                          </div>
-                        </FormControl>
-                        <FormMessage>
-                          {actionData?.errors?.features}
-                        </FormMessage>
-                      </FormItem>
-                    )}
-                  />
-                ))}
-
-                <div className="flex items-center gap-2">
-                  <Button
-                    type="button"
-                    onClick={addFeatureField}
-                    className="mt-4 items-center bg-indigo-600 text-white px-4 py-2 rounded-full shadow hover:bg-indigo-700 transition"
-                  >
-                    +
-                  </Button>
-                  <Button
-                    type="button"
-                    onClick={removeLastFeatureField}
-                    className="mt-4 items-center bg-indigo-600 text-white px-4 py-2 rounded-full shadow hover:bg-indigo-700 transition"
-                    disabled={features.length <= 1}
-                  >
-                    -
-                  </Button>
-                </div>
-
-                <input
-                  type="hidden"
-                  name="needAdminPermission"
-                  value={needAdminPermission ? "true" : "false"}
-                />
-
-                <Button
-                  type="submit"
-                  className="mt-4 w-full bg-indigo-600 text-white px-4 py-2 rounded-md shadow hover:bg-indigo-700 transition"
-                >
-                  Submit
-                </Button>
-              </form>
-            </Form>
-=======
             <MembershipPlanForm
               mode="create"
               form={form}
@@ -555,7 +162,6 @@
               submitLabel="Submit"
               initialShowMultipleBilling={false}
             />
->>>>>>> 0a1e9e42
           </div>
         </main>
       </div>
