--- conflicted
+++ resolved
@@ -34,10 +34,6 @@
 
 export async function loader({ params }: { params: { planId: string } }) {
   const membershipPlan = await getMembershipPlan(Number(params.planId));
-<<<<<<< HEAD
-=======
-  //   console.log(membershipPlan);
->>>>>>> 5070b134
 
   if (!membershipPlan) {
     throw new Response("Not Found", { status: 404 });
