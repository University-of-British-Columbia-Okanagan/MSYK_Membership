--- conflicted
+++ resolved
@@ -53,24 +53,6 @@
   workshopCancellations  WorkshopCancelledRegistration[]
   equipmentCancellations EquipmentCancelledBooking[]
   accessCards            AccessCard[]
-<<<<<<< HEAD
-  accessLogs  AccessLog[]
-}
-
-model AccessCard {
-  id             String       @id
-  userId         Int?
-  permissions    Int[]
-
-  created_at   DateTime @default(now())
-  updated_at   DateTime @updatedAt
-
-  user User? @relation(fields: [userId], references: [id], onDelete: Cascade)
-
-  @@index([userId])
-
-  accessLogs            AccessLog[]
-=======
   accessLogs             AccessLog[]
 }
 
@@ -87,7 +69,6 @@
   accessLogs AccessLog[]
 
   @@index([userId])
->>>>>>> 0a1e9e42
 }
 
 model Volunteer {
@@ -374,11 +355,7 @@
   nextPaymentDate  DateTime
   status           String   @default("active") // "active", "cancelled"
   paymentIntentId  String? // Stripe Payment Intent ID
-<<<<<<< HEAD
-  billingCycle     String   @default("monthly") // "monthly", "quarterly", "6months", "yearly"
-=======
   billingCycle     String   @default("monthly") // "monthly", "quarterly", "semiannually", "yearly"
->>>>>>> 0a1e9e42
 
   user           User           @relation(fields: [userId], references: [id], onDelete: Cascade)
   membershipPlan MembershipPlan @relation(fields: [membershipPlanId], references: [id], onDelete: Cascade)
@@ -465,28 +442,16 @@
 
 model AccessLog {
   id        Int      @id @default(autoincrement())
-<<<<<<< HEAD
-  createdAt DateTime @default(now())   // Timestamp of the log
-=======
   createdAt DateTime @default(now()) // Timestamp of the log
->>>>>>> 0a1e9e42
 
   userId Int?
   user   User? @relation(fields: [userId], references: [id], onDelete: Cascade)
 
-<<<<<<< HEAD
-  accessCardId     String              // Store access card UID
-  accessCard        AccessCard @relation(fields: [accessCardId], references: [id], onDelete: Cascade)
-
-  equipment       String      // Equipment name or door
-  state           String      // enter or exit
-=======
   accessCardId String // Store access card UID
   accessCard   AccessCard @relation(fields: [accessCardId], references: [id], onDelete: Cascade)
 
   equipment String // Equipment name or door
   state     String // enter or exit
->>>>>>> 0a1e9e42
 
   @@index([userId])
   @@index([createdAt])
